#!/usr/bin/perl -w
#
#    Copyright (C) 1998, Dj Padzensky <djpadz@padz.net>
#    Copyright (C) 1998, 1999 Linas Vepstas <linas@linas.org>
#    Copyright (C) 2000, Yannick LE NY <y-le-ny@ifrance.com>
#    Copyright (C) 2000, Paul Fenwick <pjf@cpan.org>
#    Copyright (C) 2000, Brent Neal <brentn@users.sourceforge.net>
#
#    This program is free software; you can redistribute it and/or modify
#    it under the terms of the GNU General Public License as published by
#    the Free Software Foundation; either version 2 of the License, or
#    (at your option) any later version.
#
#    This program is distributed in the hope that it will be useful,
#    but WITHOUT ANY WARRANTY; without even the implied warranty of
#    MERCHANTABILITY or FITNESS FOR A PARTICULAR PURPOSE.  See the
#    GNU General Public License for more details.
#
#    You should have received a copy of the GNU General Public License
#    along with this program; if not, write to the Free Software
#    Foundation, Inc., 59 Temple Place - Suite 330, Boston, MA
#    02111-1307, USA
#
#
# This code derived from Padzensky's work on package Finance::YahooQuote,
# but extends its capabilites to encompas a greater number of data sources.
#
# This code was developed as part of GnuCash <http://www.gnucash.org/>

package Finance::Quote;
require 5.005;

use strict;
use Exporter ();
use Carp;
use Finance::Quote::UserAgent;
use HTTP::Request::Common;
use HTML::TreeBuilder;
use Encode;
use Data::Dumper;

use vars qw/@ISA @EXPORT @EXPORT_OK @EXPORT_TAGS
            $VERSION $TIMEOUT %MODULES %METHODS $AUTOLOAD
            $YAHOO_CURRENCY_URL $USE_EXPERIMENTAL_UA/;

$YAHOO_CURRENCY_URL = "http://uk.finance.yahoo.com/q?s=";

@ISA    = qw/Exporter/;
@EXPORT = ();
@EXPORT_OK = qw/yahoo yahoo_europe fidelity troweprice asx tiaacref
                currency_lookup/;
@EXPORT_TAGS = ( all => [@EXPORT_OK]);

$VERSION = '1.16';

$USE_EXPERIMENTAL_UA = 0;

# Autoload method for obsolete methods.  This also allows people to
# call methods that objects export without having to go through fetch.

sub AUTOLOAD {
  my $method = $AUTOLOAD;
  $method =~ s/.*:://;

  # Force the dummy object (and hence default methods) to be loaded.
  _dummy();

  # If the method we want is in %METHODS, then set up an appropriate
  # subroutine for it next time.

  if (exists($METHODS{$method})) {
    eval qq[sub $method {
      my \$this;
      if (ref \$_[0]) {
        \$this = shift;
      }
      \$this ||= _dummy();
      \$this->fetch("$method",\@_);
     }];
    carp $@ if $@;
    no strict 'refs'; # So we can use &$method
    return &$method(@_);
  }

  carp "$AUTOLOAD does not refer to a known method.";
}

# _load_module (private class method)
# _load_module loads a module(s) and registers its various methods for
# use.

sub _load_modules {
  my $class = shift;
  my $baseclass = ref $class || $class;

  my @modules = @_;

  # Go to each module and use them.  Also record what methods
  # they support and enter them into the %METHODS hash.

  foreach my $module (@modules) {
    my $modpath = "${baseclass}::${module}";
    unless (defined($MODULES{$modpath})) {

      # Have to use an eval here because perl doesn't
      # like to use strings.
      eval "use $modpath;";
      carp $@ if $@;
      $MODULES{$modpath} = 1;

      # Methodhash will continue method-name, function ref
      # pairs.
      my %methodhash = $modpath->methods;
      my %labelhash = $modpath->labels;

      # Find the labels that we can do currency conversion
      # on.

      my $curr_fields_func = $modpath->can("currency_fields")
            || \&default_currency_fields;

      my @currency_fields = &$curr_fields_func;

      # @currency_fields may contain duplicates.
      # This following chunk of code removes them.

      my %seen;
      @currency_fields=grep {!$seen{$_}++} @currency_fields;

      foreach my $method (keys %methodhash) {
        push (@{$METHODS{$method}},
          { function => $methodhash{$method},
            labels   => $labelhash{$method},
            currency_fields => \@currency_fields});
      }
    }
  }
}

# =======================================================================
# new (public class method)
#
# Returns a new Finance::Quote object.  If methods are asked for, then
# it will load the relevant modules.  With no arguments, this function
# loads a default set of methods.

sub new {
<<<<<<< HEAD
  my $self = shift;
  my $class = ref($self) || $self;

  my $this = {};
  bless $this, $class;

  my @modules = ();
  my @reqmodules = ();  # Requested modules.

  # If there's no argument list, but we have the appropriate
  # environment variable set, we'll use that instead.
  if ($ENV{FQ_LOAD_QUOTELET} and !@_) {
    @reqmodules = split(' ',$ENV{FQ_LOAD_QUOTELET});
  } else {
    @reqmodules = @_;
  }

  # If we get an empty new(), or one starting with -defaults,
  # then load up the default methods.
  if (!@reqmodules or $reqmodules[0] eq "-defaults") {
    shift(@reqmodules) if (@reqmodules);
    # Default modules
    @modules = qw/AEX AIAHK ASEGR ASX BMONesbittBurns Bourso Cdnfundlibrary
            Currencies Deka DWS FTPortfolios Fidelity FinanceCanada Fool
            GoldMoney HEX
            IndiaMutual LeRevenu ManInvestments Morningstar NZX Platinum SEB
            StockHouseCanada TSP TSX Tdefunds Tdwaterhouse Tiaacref Troweprice
            Trustnet Union USFedBonds VWD ZA Cominvest Finanzpartner
            Yahoo::Asia Yahoo::Australia Yahoo::Brasil Yahoo::Europe Yahoo::NZ
            Yahoo::USA/; }

  $this->_load_modules(@modules,@reqmodules);

  $this->{TIMEOUT} = $TIMEOUT if defined($TIMEOUT);
  $this->{FAILOVER} = 1;
  $this->{REQUIRED} = [];

  return $this;
=======
	my $self = shift;
	my $class = ref($self) || $self;

	my $this = {};
	bless $this, $class;

	my @modules = ();
	my @reqmodules = ();	# Requested modules.

	# If there's no argument list, but we have the appropriate
	# environment variable set, we'll use that instead.
	if ($ENV{FQ_LOAD_QUOTELET} and !@_) {
		@reqmodules = split(' ',$ENV{FQ_LOAD_QUOTELET});
	} else {
		@reqmodules = @_;
	}

	# If we get an empty new(), or one starting with -defaults,
	# then load up the default methods.
	if (!@reqmodules or $reqmodules[0] eq "-defaults") {
		shift(@reqmodules) if (@reqmodules);
		# Default modules
		@modules = qw/AEX AIAHK ASEGR ASX BMONesbittBurns Bourso Cdnfundlibrary Deka
			      DWS FTPortfolios Fidelity FinanceCanada Fool HU HEX IndiaMutual
			      LeRevenu ManInvestments NZX Platinum SEB StockHouseCanada
			      TSP TSX Tdefunds Tdwaterhouse Tiaacref Troweprice Trustnet Union
			      USFedBonds VWD ZA Cominvest Finanzpartner
			      Yahoo::Asia Yahoo::Australia Yahoo::Brasil
			      Yahoo::Europe Yahoo::NZ Yahoo::USA/; }

	$this->_load_modules(@modules,@reqmodules);

	$this->{TIMEOUT} = $TIMEOUT if defined($TIMEOUT);
	$this->{FAILOVER} = 1;
	$this->{REQUIRED} = [];

	return $this;
>>>>>>> 0a59aea3
}

# =======================================================================
# _dummy (private function)
#
# _dummy returns a Finance::Quote object.  I'd really rather not have
# this, but to maintain backwards compatibility we hold on to it.
{
  my $dummy_obj;
  sub _dummy {
    return $dummy_obj ||= Finance::Quote->new;
  }
}

# =======================================================================
# sources (public object method)
#
# sources returns a list of sources which can be passed to fetch to
# obtain information.
#
# Usage: @sources   = $quoter->sources();
#        $sourceref = $quoter->sources();

sub sources {
  return(wantarray ? keys %METHODS : [keys %METHODS]);
}


# =======================================================================
# currency (public object method)
#
# currency allows the conversion of one currency to another.
#
# Usage: $quoter->currency("USD","AUD");
#  $quoter->currency("15.95 USD","AUD");
#
# undef is returned upon error.

sub currency {
  my $this = shift if (ref($_[0]));
  $this ||= _dummy();

  my ($from, $to) = @_;
  return undef unless ($from and $to);

  $from =~ s/^\s*(\d*\.?\d*)\s*//;
  my $amount = $1 || 1;

  # Don't know if these have to be in upper case, but it's
  # better to be safe than sorry.
  $to = uc($to);
  $from = uc($from);

  return $amount if ($from eq $to); # Trivial case.

  my $ua = $this->user_agent;

  my $data = $ua->request(GET "${YAHOO_CURRENCY_URL}$from$to%3DX")->content;
  # The web page returns utf8 content which gives a warning when parsing $data
  # in HTML::Parser
  my $tb = HTML::TreeBuilder->new_from_content(decode_utf8($data));

  # Find the <div> with the data
  my $div = $tb->look_down('id','yfi_quote_summary_data');
  # Make sure there's a <div> to parse.
  return undef unless $div;

  # The first <b> should contain the quote
  my $rate_element=$div->look_down('_tag','b');
  # Make sure there's a <b> to parse.
  return undef unless $rate_element;

  my $exchange_rate=$rate_element->as_text;

        $exchange_rate =~ s/,// ; # solve a bug when conversion rate
                                  # involves thousands. yahoo inserts
                                  # a comma when thousands occur

  {
    local $^W = 0;  # Avoid undef warnings.

    # We force this to a number to avoid situations where
    # we may have extra cruft, or no amount.
    return undef unless ($exchange_rate+0);
  }
  return ($exchange_rate * $amount);
}

# =======================================================================
# currency_lookup (public object method)
#
# search for available currency codes
#
# Usage: $quoter->currency_lookup({ name => qr/australia/i });
#  $quoter->currency_lookup( code => 'EU' );
#  $quoter->currency_lookup( name => 'Euro', code => qr/eu/i );
#  $quoter->currency_lookup();
#
# If more than one lookup parameter is given all must match for
# a currency to match.
#
# undef is returned upon error.

sub currency_lookup {
  my $this = shift if (ref $_[0]);
  $this ||= _dummy();

  # Validate parameters
  my %valid_params = map { $_ => 1 } qw( name code );
  my %params = @_;
  my $param_errors = 0;
  for my $key ( keys %params ) {
    if ( ! exists $valid_params{$key} ) {
      warn "Invalid parameter: ${key}";
      $param_errors++;
    }
  }
  return undef if $param_errors > 0;

  # Retrieve known currencies
  my $known_currencies = Finance::Quote::Currencies::known_currencies();

  # Return currencies based on parameters
  my $returned_currencies = {};
  if ( scalar keys %params == 0 ) {
    $returned_currencies = $known_currencies;
  }
  else {
    for my $code ( keys %{$known_currencies} ) {
      # Make sure all parameters match
      my $matched = 0;
      if ( exists $params{name}
           &&
           _smart_compare( $known_currencies->{$code}->{name}, $params{name} )
         ) {
        $matched++;
      }
      if ( exists $params{code}
           &&
           _smart_compare( $code, $params{code} )
         ) {
        $matched++;
      }
      if ( $matched == scalar keys %params ) {
        $returned_currencies->{$code} = $known_currencies->{$code}
      }
    }
  }
  return $returned_currencies;
}

# _smart_compare (private method function)
#
# This function compares values where the method depends on the 
# type of the second parameter.
#  regex  : compare as regex
#  scalar : test for substring match
sub _smart_compare {
  my ($val1, $val2) = @_;

  if ( ref $val2 eq 'Regexp' ) {
    return $val1 =~ $val2;
  }
  else {
    return index($val1, $val2) > -1
  }
}

# =======================================================================
# set_currency (public object method)
#
# set_currency allows information to be requested in the specified
# currency.  If called with no arguments then information is returned
# in the default currency.
#
# Requesting stocks in a particular currency increases the time taken,
# and the likelyhood of failure, as additional operations are required
# to fetch the currency conversion information.
#
# This method should only be called from the quote object unless you
# know what you are doing.

sub set_currency {
  my $this = shift if (ref $_[0]);
  $this ||= _dummy();

  unless (defined($_[0])) {
    delete $this->{"currency"};
  } else {
    $this->{"currency"} = $_[0];
  }
}

# default_currency_fields (public method)
#
# This is a list of fields that will be automatically converted during
# currency conversion.  If a module provides a currency_fields()
# function then that list will be used instead.

sub default_currency_fields {
  return qw/last high low net bid ask close open day_range year_range
            eps div cap nav price/;
}

# _convert (private object method)
#
# This function converts between one currency and another.  It expects
# to receive a hashref to the information, a reference to a list
# of the stocks to be converted, and a reference to a  list of fields
# that conversion should apply to.

{
  my %conversion;   # Conversion lookup table.

  sub _convert {
    my $this = shift;
    my $info = shift;
    my $stocks = shift;
    my $convert_fields = shift;
    my $new_currency = $this->{"currency"};

    # Skip all this unless they actually want conversion.
    return unless $new_currency;

    foreach my $stock (@$stocks) {
      my $currency;

      # Skip stocks that don't have a currency.
      next unless ($currency = $info->{$stock,"currency"});

      # Skip if it's already in the same currency.
      next if ($currency eq $new_currency);

      # Lookup the currency conversion if we haven't
      # already.
      unless (exists $conversion{$currency,$new_currency}) {
        $conversion{$currency,$new_currency} =
          $this->currency($currency,$new_currency);
      }

      # Make sure we have a reasonable currency conversion.
      # If we don't, mark the stock as bad.
      unless ($conversion{$currency,$new_currency}) {
        $info->{$stock,"success"} = 0;
        $info->{$stock,"errormsg"} =
          "Currency conversion failed.";
        next;
      }

      # Okay, we have clean data.  Convert it.  Ideally
      # we'd like to just *= entire fields, but
      # unfortunately some things (like ranges,
      # capitalisation, etc) don't take well to that.
      # Hence we pull out any numbers we see, convert
      # them, and stick them back in.  That's pretty
      # yucky, but it works.

      foreach my $field (@$convert_fields) {
        next unless (defined $info->{$stock,$field});

        $info->{$stock,$field} = $this->scale_field($info->{$stock,$field},$conversion{$currency,$new_currency});
      }

      # Set the new currency.
      $info->{$stock,"currency"} = $new_currency;
    }
  }
}

# =======================================================================
# Helper function that can scale a field.  This is useful because it
# handles things like ranges "105.4 - 108.3", and not just straight fields.
#
# The function takes a string or number to scale, and the factor to scale
# it by.  For example, scale_field("1023","0.01") would return "10.23".

sub scale_field {
  shift if ref $_[0]; # Shift off the object, if there is one.

  my ($field, $scale) = @_;
  my @chunks = split(/([^0-9.])/,$field);

  for (my $i=0; $i < @chunks; $i++) {
    next unless $chunks[$i] =~ /\d/;
    $chunks[$i] *= $scale;
  }
  return join("",@chunks);
}


# =======================================================================
# Timeout code.  If called on a particular object, then it sets
# the timout for that object only.  If called as a class method
# (or as Finance::Quote::timeout) then it sets the default timeout
# for all new objects that will be created.

sub timeout {
  if (@_ == 1 or !ref($_[0])) { # Direct or class call.
    return $TIMEOUT = $_[0];
  }

  # Otherwise we were called through an object.  Yay.
  # Set the timeout in this object only.
  my $this = shift;
  return $this->{TIMEOUT} = shift;
}

# =======================================================================
# failover (public object method)
#
# This sets/gets whether or not it's acceptable to use failover techniques.

sub failover {
  my $this = shift;
  my $value = shift;
        return $this->{FAILOVER} = $value if (defined($value));
  return $this->{FAILOVER};
}

# =======================================================================
# require_labels (public object method)
#
# Require_labels indicates which labels are required for lookups.  Only methods
# that have registered all the labels specified in the list passed to
# require_labels() will be called.
#
# require_labels takes a list of required labels.  When called with no
# arguments, the require list is cleared.
#
# This method always succeeds.

sub require_labels {
  my $this = shift;
  my @labels = @_;
  $this->{REQUIRED} = \@labels;
  return;
}

# _require_test (private object method)
#
# This function takes an array.  It returns true if all required
# labels appear in the arrayref.  It returns false otherwise.
#
# This function could probably be made more efficient.

sub _require_test {
  my $this = shift;
  my %available;
  @available{@_} = ();  # Ooooh, hash-slice.  :)
  my @required = @{$this->{REQUIRED}};
  return 1 unless @required;
  for (my $i = 0; $i < @required; $i++) {
    return 0 unless exists $available{$required[$i]};
  }
  return 1;
}

# =======================================================================
# fetch (public object method)
#
# Fetch is a wonderful generic fetcher.  It takes a method and stuff to
# fetch.  It's a nicer interface for when you have a list of stocks with
# different sources which you wish to deal with.
sub fetch {
  my $this = shift if ref ($_[0]);

  $this ||= _dummy();

  my $method = lc(shift);
  my @stocks = @_;

  unless (exists $METHODS{$method}) {
    carp "Undefined fetch-method $method passed to ".
         "Finance::Quote::fetch";
    return;
  }

  # Failover code.  This steps through all availabe methods while
  # we still have failed stocks to look-up.  This loop only
  # runs a single time unless FAILOVER is defined.

  my %returnhash = ();

  foreach my $methodinfo (@{$METHODS{$method}}) {
    my $funcref = $methodinfo->{"function"};
    next unless $this->_require_test(@{$methodinfo->{"labels"}});
    my @failed_stocks = ();
    %returnhash = (%returnhash,&$funcref($this,@stocks));

    foreach my $stock (@stocks) {
      push(@failed_stocks,$stock)
        unless ($returnhash{$stock,"success"});
    }

    $this->_convert(\%returnhash,\@stocks,
                    $methodinfo->{"currency_fields"});

    last unless $this->{FAILOVER};
    last unless @failed_stocks;
    @stocks = @failed_stocks;
  }

  return wantarray() ? %returnhash : \%returnhash;
}

# =======================================================================
# user_agent (public object method)
#
# Returns a LWP::UserAgent which conforms to the relevant timeouts,
# proxies, and other settings on the particular Finance::Quote object.
#
# This function is mainly intended to be used by the modules that we load,
# but it can be used by the application to directly play with the
# user-agent settings.

sub user_agent {
  my $this = shift;

  return $this->{UserAgent} if $this->{UserAgent};

  my $ua;

  if ($USE_EXPERIMENTAL_UA) {
    $ua = Finance::Quote::UserAgent->new;
  } else {
    $ua = LWP::UserAgent->new;
  }

  $ua->timeout($this->{TIMEOUT}) if defined($this->{TIMEOUT});
  $ua->env_proxy;

  $this->{UserAgent} = $ua;

  return $ua;
}

# =======================================================================
# parse_csv (public object method)
#
# Grabbed from the Perl Cookbook. Parsing csv isn't as simple as you thought!
#
sub parse_csv
{
    shift if (ref $_[0]); # Shift off the object if we have one.
    my $text = shift;      # record containing comma-separated values
    my @new  = ();

    push(@new, $+) while $text =~ m{
        # the first part groups the phrase inside the quotes.
        # see explanation of this pattern in MRE
        "([^\"\\]*(?:\\.[^\"\\]*)*)",?
           |  ([^,]+),?
           | ,
       }gx;
       push(@new, undef) if substr($text, -1,1) eq ',';

       return @new;      # list of values that were comma-separated
}

# =======================================================================
# parse_csv_semicolon (public object method)
#
# Grabbed from the Perl Cookbook. Parsing csv isn't as simple as you thought!
#
sub parse_csv_semicolon
{
    shift if (ref $_[0]); # Shift off the object if we have one.
    my $text = shift;      # record containing comma-separated values
    my @new  = ();

    push(@new, $+) while $text =~ m{
        # the first part groups the phrase inside the quotes.
        # see explanation of this pattern in MRE
        "([^\"\\]*(?:\\.[^\"\\]*)*)";?
           |  ([^;]+);?
           | ;
       }gx;
       push(@new, undef) if substr($text, -1,1) eq ';';

       return @new;      # list of values that were comma-separated
}

# =======================================================================
# store_date (public object method)
#

# Given the various pieces of a date, this functions figure out how to
# store them in both the pre-existing US date format (mm/dd/yyyy), and
# also in the ISO date format (yyyy-mm-dd).  This function expects to
# be called with the arguments:
#
# (inforef, symbol_name, data_hash)
#
# The components of date hash can be any of:
#
# usdate   - A date in mm/dd/yy or mm/dd/yyyy
# eurodate - A date in dd/mm/yy or dd/mm/yyyy
# isodate  - A date in yy-mm-dd or yyyy-mm-dd
# year   - The year in yyyy
# month  - The month in mm or mmm format (i.e. 07 or Jul)
# day  - The day
# today  - A flag to indicate todays date should be used.
#
# The separator for the *date forms is ignored.  It can be any
# non-alphanumeric character.  Any combination of year, month, and day
# values can be provided.  Missing fields are filled in based upon
# today's date.
#
sub store_date
{
    my $this = shift;
    my $inforef = shift;
    my $symbol = shift;
    my $piecesref = shift;

    my ($year, $month, $day, $this_month, $year_specified);
    my %mnames = (jan => 1, feb => 2, mar => 3, apr => 4, may => 5, jun => 6,
      jul => 7, aug => 8, sep => 9, oct =>10, nov =>11, dec =>12);

#    printf "In store_date\n";
#    print "inforef $inforef\n";
#    print "piecesref $piecesref\n";
#    foreach my $key (keys %$piecesref) {
#      printf ("  %s: %s\n", $key, $piecesref->{$key});
#    }

    # Default to today's date.
    ($month, $day, $year) = (localtime())[4,3,5];
    $month++;
    $year += 1900;
    $this_month = $month;
    $year_specified = 0;

    # Proces the inputs
    if (defined $piecesref->{isodate}) {
      ($year, $month, $day) = ($piecesref->{isodate} =~ m/(\d+)\W+(\w+)\W+(\d+)/);
      $year += 2000 if $year < 100;
      $year_specified = 1;
      $inforef->{$symbol, "a"} = sprintf ("Defaults: Year %d, Month %s, Day %d\n", $year, $month, $day);
#      printf ("ISO Date %s: Year %d, Month %s, Day %d\n", $piecesref->{isodate}, $year, $month, $day);
    }

    if (defined $piecesref->{usdate}) {
      ($month, $day, $year) = ($piecesref->{usdate} =~ /(\w+)\W+(\d+)\W+(\d+)/);
      $year += 2000 if $year < 100;
      $year_specified = 1;
#      printf ("US Date %s: Month %s, Day %d, Year %d\n", $piecesref->{usdate}, $month, $day, $year);
    }

    if (defined $piecesref->{eurodate}) {
      ($day, $month, $year) = ($piecesref->{eurodate} =~ /(\d+)\W+(\w+)\W+(\d+)/);
      $year += 2000 if $year < 100;
      $year_specified = 1;
#      printf ("Euro Date %s: Day %d, Month %s, Year %d\n", $piecesref->{eurodate}, $day, $month, $year);
    }

    if (defined ($piecesref->{year})) {
      $year = $piecesref->{year};
      $year += 2000 if $year < 100;
      $year_specified = 1;
    }
    $month = $piecesref->{month} if defined ($piecesref->{month});
    $month = $mnames{lc(substr($month,0,3))} if ($month =~ /\D/);
    $day  = $piecesref->{day} if defined ($piecesref->{day});

    $year-- if (($year_specified == 0) && ($this_month < $month));

    $inforef->{$symbol, "date"} =  sprintf "%02d/%02d/%04d", $month, $day, $year;
    $inforef->{$symbol, "isodate"} = sprintf "%04d-%02d-%02d", $year, $month, $day;
}

sub isoTime {
  my ($self,$timeString) = @_ ;
  $timeString =~ tr/ //d ;
  $timeString = uc $timeString ;
  my $retTime = "00:00"; # return zero time if unparsable input
  if ($timeString=~m/^(\d+)[\.:UH](\d+)(AM|PM)?/) {
    my ($hours,$mins)= ($1-0,$2-0) ;
    $hours-=12 if ($hours==12);
    $hours+=12 if ($3 && ($3 eq "PM")) ;
    if ($hours>=0 && $hours<=23 && $mins>=0 && $mins<=59 ) {
      $retTime = sprintf ("%02d:%02d", $hours, $mins) ;
    }
  }
  return $retTime;
}

# Dummy destroy function to avoid AUTOLOAD catching it.
sub DESTROY { return; }

1;

__END__

=head1 NAME

Finance::Quote - Get stock and mutual fund quotes from various exchanges

=head1 SYNOPSIS

   use Finance::Quote;
   $q = Finance::Quote->new;

   $q->timeout(60);

   $conversion_rate = $q->currency("AUD","USD");
   $q->set_currency("EUR");  # Return all info in Euros.

   $q->require_labels(qw/price date high low volume/);

   $q->failover(1); # Set failover support (on by default).

   %quotes  = $q->fetch("nasdaq",@stocks);
   $hashref = $q->fetch("nyse",@stocks);

=head1 DESCRIPTION

This module gets stock quotes from various internet sources, including
Yahoo! Finance, Fidelity Investments, and the Australian Stock Exchange.
There are two methods of using this module -- a functional interface
that is depreciated, and an object-orientated method that provides
greater flexibility and stability.

With the exception of straight currency exchange rates, all information
is returned as a two-dimensional hash (or a reference to such a hash,
if called in a scalar context).  For example:

    %info = $q->fetch("australia","CML");
    print "The price of CML is ".$info{"CML","price"};

The first part of the hash (eg, "CML") is referred to as the stock.
The second part (in this case, "price") is referred to as the label.

=head2 LABELS

When information about a stock is returned, the following standard labels
may be used.  Some custom-written modules may use labels not mentioned
here.  If you wish to be certain that you obtain a certain set of labels
for a given stock, you can specify that using require_labels().

    name         Company or Mutual Fund Name
    last         Last Price
    high   Highest trade today
    low    Lowest trade today
    date         Last Trade Date  (MM/DD/YY format)
    time         Last Trade Time
    net          Net Change
    p_change     Percent Change from previous day's close
    volume       Volume
    avg_vol      Average Daily Vol
    bid          Bid
    ask          Ask
    close        Previous Close
    open         Today's Open
    day_range    Day's Range
    year_range   52-Week Range
    eps          Earnings per Share
    pe           P/E Ratio
    div_date     Dividend Pay Date
    div          Dividend per Share
    div_yield    Dividend Yield
    cap          Market Capitalization
    ex_div   Ex-Dividend Date.
    nav          Net Asset Value
    yield        Yield (usually 30 day avg)
    exchange   The exchange the information was obtained from.
    success  Did the stock successfully return information? (true/false)
    errormsg   If success is false, this field may contain the reason why.
    method   The module (as could be passed to fetch) which found
     this information.

If all stock lookups fail (possibly because of a failed connection) then
the empty list may be returned, or undef in a scalar context.

=head1 AVAILABLE METHODS

=head2 NEW

    my $q = Finance::Quote->new;
    my $q = Finance::Quote->new("ASX");
    my $q = Finance::Quote->new("-defaults", "CustomModule");

With no arguents, this creates a new Finance::Quote object
with the default methods.  If the environment variable
FQ_LOAD_QUOTELET is set, then the contents of FQ_LOAD_QUOTELET
(split on whitespace) will be used as the argument list.  This allows
users to load their own custom modules without having to change
existing code.  If you do not want users to be able to load their own
modules at run-time, pass an explicit argumetn to ->new() (usually
"-defaults").

When new() is passed one or more arguments, an object is created with
only the specified modules loaded.  If the first argument is
"-defaults", then the default modules will be loaded first, followed
by any other specified modules.

Note that the FQ_LOAD_QUOTELET environment variable must begin
with "-defaults" if you wish the default modules to be loaded.

Any modules specified will automatically be looked for in the
Finance::Quote:: module-space.  Hence,
Finance::Quote->new("ASX") will load the module Finance::Quote::ASX.

Please read the Finance::Quote hacker's guide for information
on how to create new modules for Finance::Quote.

=head2 FETCH

    my %stocks  = $q->fetch("usa","IBM","MSFT","LNUX");
    my $hashref = $q->fetch("usa","IBM","MSFT","LNUX");

Fetch takes an exchange as its first argument.  The second and remaining
arguments are treated as stock-names.  In the standard Finance::Quote
distribution, the following exchanges are recognised:

    australia   Australan Stock Exchange
    dwsfunds    Deutsche Bank Gruppe funds
    fidelity    Fidelity Investments
    tiaacref    TIAA-CREF
    troweprice    T. Rowe Price
    europe    European Markets
    canada    Canadian Markets
    usa     USA Markets
    nyse    New York Stock Exchange
    nasdaq    NASDAQ
    uk_unit_trusts  UK Unit Trusts
    vanguard    Vanguard Investments
    vwd     Vereinigte Wirtschaftsdienste GmbH

When called in an array context, a hash is returned.  In a scalar
context, a reference to a hash will be returned.  The structure
of this hash is described earlier in this document.

The fetch method automatically arranges for failover support and
currency conversion if requested.

If you wish to fetch information from only one particular source,
then consult the documentation of that sub-module for further
information.

=head2 SOURCES

    my @sources = $q->sources;
    my $listref = $q->sources;

The sources method returns a list of sources that have currently been loaded and
can be passed to the fetch method.  If you're providing a user with a list of
sources to choose from, then it is recommended that you use this method.

=head2 CURRENCY_LOOKUP

    $currencies_by_name = $q->currency_lookup( name => 'Australian' );
    $currencies_by_code = $q->currency_lookup( code => qr/^b/i      );
    $currencies_by_both = $q->currency_lookup( name => qr/pound/i
                                             , code => 'GB'         );

The currency_lookup method provides a search against the known currencies. The
list of currencies is based on the available currencies in the Yahoo Currency
Converter (the list is stored within the module as the list should be fairly
static).

The lookup can be done by currency name (ie "Australian Dollar"), by
code (ie "AUD") or both. You can pass either a scalar or regular expression
as a search value - scalar values are matched by substring while regular
expressions are matched as-is (no changes are made to the expression).

See L<Finance::Quote::Currencies::fetch_live_currencies> (and the
C<t/currencies.t> test file) for a way to make sure that the stored
currency list is up to date.

=head2 CURRENCY

    $conversion_rate = $q->currency("USD","AUD");

The currency method takes two arguments, and returns a conversion rate
that can be used to convert from the first currency into the second.
In the example above, we've requested the factor that would convert
US dollars into Australian dollars.

The currency method will return a false value if a given currency
conversion cannot be fetched.

At the moment, currency rates are fetched from Yahoo!, and the
information returned is governed by Yahoo!'s terms and conditions.
See Finance::Quote::Yahoo for more information.

=head2 SET_CURRENCY

    $q->set_currency("FRF");  # Get results in French Francs.

The set_currency method can be used to request that all information be
returned in the specified currency.  Note that this increases the
chance stock-lookup failure, as remote requests must be made to fetch
both the stock information and the currency rates.  In order to
improve reliability and speed performance, currency conversion rates
are cached and are assumed not to change for the duration of the
Finance::Quote object.

At this time, currency conversions are only looked up using Yahoo!'s
services, and hence information obtained with automatic currency
conversion is bound by Yahoo!'s terms and conditions.

=head2 FAILOVER

    $q->failover(1);  # Set automatic failover support.
    $q->failover(0);  # Disable failover support.

The failover method takes a single argument which either sets (if
true) or unsets (if false) automatic failover support.  If automatic
failover support is enabled (default) then multiple information
sources will be tried if one or more sources fail to return the
requested information.  Failover support will significantly increase
the time spent looking for a non-existant stock.

If the failover method is called with no arguments, or with an
undefined argument, it will return the current failover state
(true/false).

=head2 USER_AGENT

    my $ua = $q->user_agent;

The user_agent method returns the LWP::UserAgent object that
Finance::Quote and its helpers use.  Normally this would not
be useful to an application, however it is possible to modify
the user-agent directly using this method:

    $q->user_agent->timeout(10);  # Set the timeout directly.


=head2 SCALE_FIELD

    my $pounds = $q->scale_field($item_in_pence,0.01);

The scale_field() function is a helper that can scale complex fields such
as ranges (eg, "102.5 - 103.8") and other fields where the numbers should
be scaled but any surrounding text preserved.  It's most useful in writing
new Finance::Quote modules where you may retrieve information in a
non-ISO4217 unit (such as cents) and would like to scale it to a more
useful unit (like dollars).

=head2 ISOTIME

    $q->isoTime("11:39PM");    # returns "23:39"
    $q->isoTime("9:10 AM");    # returns "09:10"

This function will return a isoformatted time

=head1 ENVIRONMENT

Finance::Quote respects all environment that your installed
version of LWP::UserAgent respects.  Most importantly, it
respects the http_proxy environment variable.

=head1 BUGS

There are no ways for a user to define a failover list.

The two-dimensional hash is a somewhat unwieldly method of passing
around information when compared to references.  A future release
is planned that will allow for information to be returned in a
more flexible $hash{$stock}{$label} style format.

There is no way to override the default behaviour to cache currency
conversion rates.

=head1 COPYRIGHT & LICENSE

 Copyright 1998, Dj Padzensky
 Copyright 1998, 1999 Linas Vepstas
 Copyright 2000, Yannick LE NY (update for Yahoo Europe and YahooQuote)
 Copyright 2000-2001, Paul Fenwick (updates for ASX, maintainence and release)
 Copyright 2000-2001, Brent Neal (update for TIAA-CREF)
 Copyright 2000 Volker Stuerzl (DWS and VWD support)
 Copyright 2000 Keith Refson (Trustnet support)
 Copyright 2001 Rob Sessink (AEX support)
 Copyright 2001 Leigh Wedding (ASX updates)
 Copyright 2001 Tobias Vancura (Fool support)
 Copyright 2001 James Treacy (TD Waterhouse support)
 Copyright 2008 Erik Colson (isoTime)

This program is free software; you can redistribute it and/or modify
it under the terms of the GNU General Public License as published by
the Free Software Foundation; either version 2 of the License, or (at
your option) any later version.

Currency information fetched through this module is bound by
Yahoo!'s terms and conditons.

Other copyrights and conditions may apply to data fetched through this
module.  Please refer to the sub-modules for further information.

=head1 AUTHORS

  Dj Padzensky <djpadz@padz.net>, PadzNet, Inc.
  Linas Vepstas <linas@linas.org>
  Yannick LE NY <y-le-ny@ifrance.com>
  Paul Fenwick <pjf@cpan.org>
  Brent Neal <brentn@users.sourceforge.net>
  Volker Stuerzl <volker.stuerzl@gmx.de>
  Keith Refson <Keith.Refson#earth.ox.ac.uk>
  Rob Sessink <rob_ses@users.sourceforge.net>
  Leigh Wedding <leigh.wedding@telstra.com>
  Tobias Vancura <tvancura@altavista.net>
  James Treacy <treacy@debian.org>
  Bradley Dean <bjdean@bjdean.id.au>
  Erik Colson <eco@ecocode.net>

The Finance::Quote home page can be found at
http://finance-quote.sourceforge.net/

The Finance::YahooQuote home page can be found at
http://www.padz.net/~djpadz/YahooQuote/

The GnuCash home page can be found at
http://www.gnucash.org/

=head1 SEE ALSO

Finance::Quote::AEX, Finance::Quote::ASX, Finance::Quote::Cdnfundlibrary,
Finance::Quote::DWS, Finance::Quote::Fidelity, Finance::Quote::FinanceCanada,
Finance::Quote::Fool,
Finance::Quote::FTPortfolios, Finance::Quote::Tdefunds,
Finance::Quote::Tdwaterhouse, Finance::Quote::Tiaacref,
Finance::Quote::Troweprice, Finance::Quote::Trustnet,
Finance::Quote::VWD, Finance::Quote::Yahoo::Australia,
Finance::Quote::Yahoo::Europe, Finance::Quote::Yahoo::USA,
LWP::UserAgent

You should have also received the Finance::Quote hacker's guide with
this package.  Please read it if you are interested in adding extra
methods to this package.  The hacker's guide can also be found
on the Finance::Quote website, http://finance-quote.sourceforge.net/

=cut<|MERGE_RESOLUTION|>--- conflicted
+++ resolved
@@ -145,7 +145,6 @@
 # loads a default set of methods.
 
 sub new {
-<<<<<<< HEAD
   my $self = shift;
   my $class = ref($self) || $self;
 
@@ -169,7 +168,7 @@
     shift(@reqmodules) if (@reqmodules);
     # Default modules
     @modules = qw/AEX AIAHK ASEGR ASX BMONesbittBurns Bourso Cdnfundlibrary
-            Currencies Deka DWS FTPortfolios Fidelity FinanceCanada Fool
+            Currencies Deka DWS FTPortfolios Fidelity FinanceCanada Fool HU
             GoldMoney HEX
             IndiaMutual LeRevenu ManInvestments Morningstar NZX Platinum SEB
             StockHouseCanada TSP TSX Tdefunds Tdwaterhouse Tiaacref Troweprice
@@ -184,45 +183,6 @@
   $this->{REQUIRED} = [];
 
   return $this;
-=======
-	my $self = shift;
-	my $class = ref($self) || $self;
-
-	my $this = {};
-	bless $this, $class;
-
-	my @modules = ();
-	my @reqmodules = ();	# Requested modules.
-
-	# If there's no argument list, but we have the appropriate
-	# environment variable set, we'll use that instead.
-	if ($ENV{FQ_LOAD_QUOTELET} and !@_) {
-		@reqmodules = split(' ',$ENV{FQ_LOAD_QUOTELET});
-	} else {
-		@reqmodules = @_;
-	}
-
-	# If we get an empty new(), or one starting with -defaults,
-	# then load up the default methods.
-	if (!@reqmodules or $reqmodules[0] eq "-defaults") {
-		shift(@reqmodules) if (@reqmodules);
-		# Default modules
-		@modules = qw/AEX AIAHK ASEGR ASX BMONesbittBurns Bourso Cdnfundlibrary Deka
-			      DWS FTPortfolios Fidelity FinanceCanada Fool HU HEX IndiaMutual
-			      LeRevenu ManInvestments NZX Platinum SEB StockHouseCanada
-			      TSP TSX Tdefunds Tdwaterhouse Tiaacref Troweprice Trustnet Union
-			      USFedBonds VWD ZA Cominvest Finanzpartner
-			      Yahoo::Asia Yahoo::Australia Yahoo::Brasil
-			      Yahoo::Europe Yahoo::NZ Yahoo::USA/; }
-
-	$this->_load_modules(@modules,@reqmodules);
-
-	$this->{TIMEOUT} = $TIMEOUT if defined($TIMEOUT);
-	$this->{FAILOVER} = 1;
-	$this->{REQUIRED} = [];
-
-	return $this;
->>>>>>> 0a59aea3
 }
 
 # =======================================================================
