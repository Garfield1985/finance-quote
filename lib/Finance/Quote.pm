#!/usr/bin/perl -w
#
#    Copyright (C) 1998, Dj Padzensky <djpadz@padz.net>
#    Copyright (C) 1998, 1999 Linas Vepstas <linas@linas.org>
#    Copyright (C) 2000, Yannick LE NY <y-le-ny@ifrance.com>
#    Copyright (C) 2000, Paul Fenwick <pjf@cpan.org>
#    Copyright (C) 2000, Brent Neal <brentn@users.sourceforge.net>
#
#    This program is free software; you can redistribute it and/or modify
#    it under the terms of the GNU General Public License as published by
#    the Free Software Foundation; either version 2 of the License, or
#    (at your option) any later version.
#
#    This program is distributed in the hope that it will be useful,
#    but WITHOUT ANY WARRANTY; without even the implied warranty of
#    MERCHANTABILITY or FITNESS FOR A PARTICULAR PURPOSE.  See the
#    GNU General Public License for more details.
#
#    You should have received a copy of the GNU General Public License
#    along with this program; if not, write to the Free Software
#    Foundation, Inc., 59 Temple Place - Suite 330, Boston, MA
#    02111-1307, USA
#
#
# This code derived from Padzensky's work on package Finance::YahooQuote,
# but extends its capabilites to encompas a greater number of data sources.
#
# This code was developed as part of GnuCash <http://www.gnucash.org/>

package Finance::Quote;
require 5.005;

use strict;
use Exporter ();
use Carp;
use Finance::Quote::UserAgent;
use HTTP::Request::Common;
use Encode;
# use Data::Dumper;

use vars qw/@ISA @EXPORT @EXPORT_OK @EXPORT_TAGS
            $TIMEOUT %MODULES %METHODS $AUTOLOAD
            $YAHOO_CURRENCY_URL $USE_EXPERIMENTAL_UA/;

# Call on the Yahoo API:
#  - "f=l1" should return a single value - the "Last Trade (Price Only)"
#  - "s=" the value of s should be "<FROM><TO>=X"
#         where <FROM> and <TO> are currencies
# Excample: http://finance.yahoo.com/d/quotes.csv?f=l1&s=AUDGBP=X
# Documentation can be found here:
#     http://code.google.com/p/yahoo-finance-managed/wiki/csvQuotesDownload
$YAHOO_CURRENCY_URL = "http://finance.yahoo.com/d/quotes.csv?e=.csv&f=l1&s=";

@ISA    = qw/Exporter/;
@EXPORT = ();
@EXPORT_OK = qw/yahoo yahoo_europe fidelity troweprice asx tiaacref
                currency_lookup/;
@EXPORT_TAGS = ( all => [@EXPORT_OK]);

# VERSION

$USE_EXPERIMENTAL_UA = 0;

# Autoload method for obsolete methods.  This also allows people to
# call methods that objects export without having to go through fetch.

sub AUTOLOAD {
  my $method = $AUTOLOAD;
  $method =~ s/.*:://;

  # Force the dummy object (and hence default methods) to be loaded.
  _dummy();

  # If the method we want is in %METHODS, then set up an appropriate
  # subroutine for it next time.

  if (exists($METHODS{$method})) {
    eval qq[sub $method {
      my \$this;
      if (ref \$_[0]) {
        \$this = shift;
      }
      \$this ||= _dummy();
      \$this->fetch("$method",\@_);
     }];
    carp $@ if $@;
    no strict 'refs'; # So we can use &$method
    return &$method(@_);
  }

  carp "$AUTOLOAD does not refer to a known method.";
}

# _load_module (private class method)
# _load_module loads a module(s) and registers its various methods for
# use.

sub _load_modules {
  my $class = shift;
  my $baseclass = ref $class || $class;

  my @modules = @_;

  # Go to each module and use them.  Also record what methods
  # they support and enter them into the %METHODS hash.

  foreach my $module (@modules) {
    my $modpath = "${baseclass}::${module}";
    unless (defined($MODULES{$modpath})) {

      # Have to use an eval here because perl doesn't
      # like to use strings.
      eval "use $modpath;";
      carp $@ if $@;
      $MODULES{$modpath} = 1;

      # Methodhash will continue method-name, function ref
      # pairs.
      my %methodhash = $modpath->methods;
      my %labelhash = $modpath->labels;

      # Find the labels that we can do currency conversion
      # on.

      my $curr_fields_func = $modpath->can("currency_fields")
            || \&default_currency_fields;

      my @currency_fields = &$curr_fields_func;

      # @currency_fields may contain duplicates.
      # This following chunk of code removes them.

      my %seen;
      @currency_fields=grep {!$seen{$_}++} @currency_fields;

      foreach my $method (keys %methodhash) {
        push (@{$METHODS{$method}},
          { function => $methodhash{$method},
            labels   => $labelhash{$method},
            currency_fields => \@currency_fields});
      }
    }
  }
}

# =======================================================================
# new (public class method)
#
# Returns a new Finance::Quote object.  If methods are asked for, then
# it will load the relevant modules.  With no arguments, this function
# loads a default set of methods.

sub new {
  my $self = shift;
  my $class = ref($self) || $self;

  my $this = {};
  bless $this, $class;

  my @modules = ();
  my @reqmodules = ();  # Requested modules.

  # If there's no argument list, but we have the appropriate
  # environment variable set, we'll use that instead.
  if ($ENV{FQ_LOAD_QUOTELET} and !@_) {
    @reqmodules = split(' ',$ENV{FQ_LOAD_QUOTELET});
  } else {
    @reqmodules = @_;
  }

  # If we get an empty new(), or one starting with -defaults,
  # then load up the default methods.
  if (!@reqmodules or $reqmodules[0] eq "-defaults") {
    shift(@reqmodules) if (@reqmodules);
    # Default modules
<<<<<<< HEAD
    @modules = qw/AEX AIAHK ASEGR ASX BMONesbittBurns BSERO Bourso
            Cdnfundlibrary Citywire Currencies Deka DWS FTPortfolios Fidelity
            FinanceCanada Fool FTfunds HU GoldMoney HEX IndiaMutual LeRevenu
            ManInvestments Morningstar MorningstarJP MStaruk MtGox NZX Platinum
            SEB SIXfunds SIXshares StockHouseCanada TSP TSX Tdefunds
            Tdwaterhouse Tiaacref TNetuk Troweprice Trustnet Union USFedBonds
            VWD ZA Cominvest Finanzpartner YahooJSON Yahoo::Asia
            Yahoo::Australia Yahoo::Brasil Yahoo::Europe Yahoo::NZ
            Yahoo::USA ZA_UnitTrusts/; }
=======
    @modules = qw/AEX AIAHK ASEGR ASX BMONesbittBurns BSERO Bourso Cdnfundlibrary
            CSE Currencies Deka DWS FTPortfolios Fidelity FinanceCanada Fool HU
            GoldMoney HEX
            IndiaMutual LeRevenu ManInvestments Morningstar NZX Platinum SEB
            StockHouseCanada TSP TSX Tdefunds Tdwaterhouse Tiaacref Troweprice
            Trustnet Union USFedBonds VWD ZA Cominvest Finanzpartner
            Yahoo::Asia Yahoo::Australia Yahoo::Brasil Yahoo::Europe Yahoo::NZ
            Yahoo::USA/; }
>>>>>>> 2f887c66

  $this->_load_modules(@modules,@reqmodules);

  $this->{TIMEOUT} = $TIMEOUT if defined($TIMEOUT);
  $this->{FAILOVER} = 1;
  $this->{REQUIRED} = [];

  return $this;
}

# =======================================================================
# _dummy (private function)
#
# _dummy returns a Finance::Quote object.  I'd really rather not have
# this, but to maintain backwards compatibility we hold on to it.
{
  my $dummy_obj;
  sub _dummy {
    return $dummy_obj ||= Finance::Quote->new;
  }
}

# =======================================================================
# sources (public object method)
#
# sources returns a list of sources which can be passed to fetch to
# obtain information.
#
# Usage: @sources   = $quoter->sources();
#        $sourceref = $quoter->sources();

sub sources {
  return(wantarray ? keys %METHODS : [keys %METHODS]);
}


# =======================================================================
# currency (public object method)
#
# currency allows the conversion of one currency to another.
#
# Usage: $quoter->currency("USD","AUD");
#  $quoter->currency("15.95 USD","AUD");
#
# undef is returned upon error.

sub currency {
  my $this = shift if (ref($_[0]));
  $this ||= _dummy();

  my ($from, $to) = @_;
  return undef unless ($from and $to);

  $from =~ s/^\s*(\d*\.?\d*)\s*//;
  my $amount = $1 || 1;

  # Don't know if these have to be in upper case, but it's
  # better to be safe than sorry.
  $to = uc($to);
  $from = uc($from);

  return $amount if ($from eq $to); # Trivial case.

  my $ua = $this->user_agent;

  # The response should be a single value (the exchange rate)
  my $data = $ua->request(GET "${YAHOO_CURRENCY_URL}${from}${to}=X")->content;
  my $exchange_rate = $data;

  $exchange_rate =~ s/,// ; # solve a bug when conversion rate
                            # involves thousands. yahoo inserts
                            # a comma when thousands occur

  {
    local $^W = 0;  # Avoid undef warnings.

    # We force this to a number to avoid situations where
    # we may have extra cruft, or no amount.
    return undef unless ($exchange_rate+0);
  }

if ( $exchange_rate < 0.001 ) {
    # exchange_rate is too little. we'll get more accuracy by using
    # the inverse rate and inverse it
    my $inverse_rate = $this->currency( $to, $from );
    {
        local $^W = 0;
        return undef unless ( $exchange_rate + 0 );
    }
    $exchange_rate = int( 100000000 / $inverse_rate + .5 ) / 100000000;
}

  return ($exchange_rate * $amount);
}

# =======================================================================
# currency_lookup (public object method)
#
# search for available currency codes
#
# Usage: $quoter->currency_lookup({ name => qr/australia/i });
#  $quoter->currency_lookup( code => 'EU' );
#  $quoter->currency_lookup( name => 'Euro', code => qr/eu/i );
#  $quoter->currency_lookup();
#
# If more than one lookup parameter is given all must match for
# a currency to match.
#
# undef is returned upon error.

sub currency_lookup {
  my $this = shift if (ref $_[0]);
  $this ||= _dummy();

  # Validate parameters
  my %valid_params = map { $_ => 1 } qw( name code );
  my %params = @_;
  my $param_errors = 0;
  for my $key ( keys %params ) {
    if ( ! exists $valid_params{$key} ) {
      warn "Invalid parameter: ${key}";
      $param_errors++;
    }
  }
  return undef if $param_errors > 0;

  # Retrieve known currencies
  my $known_currencies = Finance::Quote::Currencies::known_currencies();

  # Return currencies based on parameters
  my $returned_currencies = {};
  if ( scalar keys %params == 0 ) {
    $returned_currencies = $known_currencies;
  }
  else {
    for my $code ( keys %{$known_currencies} ) {
      # Make sure all parameters match
      my $matched = 0;
      if ( exists $params{name}
           &&
           _smart_compare( $known_currencies->{$code}->{name}, $params{name} )
         ) {
        $matched++;
      }
      if ( exists $params{code}
           &&
           _smart_compare( $code, $params{code} )
         ) {
        $matched++;
      }
      if ( $matched == scalar keys %params ) {
        $returned_currencies->{$code} = $known_currencies->{$code}
      }
    }
  }
  return $returned_currencies;
}

# _smart_compare (private method function)
#
# This function compares values where the method depends on the
# type of the second parameter.
#  regex  : compare as regex
#  scalar : test for substring match
sub _smart_compare {
  my ($val1, $val2) = @_;

  if ( ref $val2 eq 'Regexp' ) {
    return $val1 =~ $val2;
  }
  else {
    return index($val1, $val2) > -1
  }
}

# =======================================================================
# set_currency (public object method)
#
# set_currency allows information to be requested in the specified
# currency.  If called with no arguments then information is returned
# in the default currency.
#
# Requesting stocks in a particular currency increases the time taken,
# and the likelyhood of failure, as additional operations are required
# to fetch the currency conversion information.
#
# This method should only be called from the quote object unless you
# know what you are doing.

sub set_currency {
  my $this = shift if (ref $_[0]);
  $this ||= _dummy();

  unless (defined($_[0])) {
    delete $this->{"currency"};
  } else {
    $this->{"currency"} = $_[0];
  }
}

# default_currency_fields (public method)
#
# This is a list of fields that will be automatically converted during
# currency conversion.  If a module provides a currency_fields()
# function then that list will be used instead.

sub default_currency_fields {
  return qw/last high low net bid ask close open day_range year_range
            eps div cap nav price/;
}

# _convert (private object method)
#
# This function converts between one currency and another.  It expects
# to receive a hashref to the information, a reference to a list
# of the stocks to be converted, and a reference to a  list of fields
# that conversion should apply to.

{
  my %conversion;   # Conversion lookup table.

  sub _convert {
    my $this = shift;
    my $info = shift;
    my $stocks = shift;
    my $convert_fields = shift;
    my $new_currency = $this->{"currency"};

    # Skip all this unless they actually want conversion.
    return unless $new_currency;

    foreach my $stock (@$stocks) {
      my $currency;

      # Skip stocks that don't have a currency.
      next unless ($currency = $info->{$stock,"currency"});

      # Skip if it's already in the same currency.
      next if ($currency eq $new_currency);

      # Lookup the currency conversion if we haven't
      # already.
      unless (exists $conversion{$currency,$new_currency}) {
        $conversion{$currency,$new_currency} =
          $this->currency($currency,$new_currency);
      }

      # Make sure we have a reasonable currency conversion.
      # If we don't, mark the stock as bad.
      unless ($conversion{$currency,$new_currency}) {
        $info->{$stock,"success"} = 0;
        $info->{$stock,"errormsg"} =
          "Currency conversion failed.";
        next;
      }

      # Okay, we have clean data.  Convert it.  Ideally
      # we'd like to just *= entire fields, but
      # unfortunately some things (like ranges,
      # capitalisation, etc) don't take well to that.
      # Hence we pull out any numbers we see, convert
      # them, and stick them back in.  That's pretty
      # yucky, but it works.

      foreach my $field (@$convert_fields) {
        next unless (defined $info->{$stock,$field});

        $info->{$stock,$field} = $this->scale_field($info->{$stock,$field},$conversion{$currency,$new_currency});
      }

      # Set the new currency.
      $info->{$stock,"currency"} = $new_currency;
    }
  }
}

# =======================================================================
# Helper function that can scale a field.  This is useful because it
# handles things like ranges "105.4 - 108.3", and not just straight fields.
#
# The function takes a string or number to scale, and the factor to scale
# it by.  For example, scale_field("1023","0.01") would return "10.23".

sub scale_field {
  shift if ref $_[0]; # Shift off the object, if there is one.

  my ($field, $scale) = @_;
  my @chunks = split(/([^0-9.])/,$field);

  for (my $i=0; $i < @chunks; $i++) {
    next unless $chunks[$i] =~ /\d/;
    $chunks[$i] *= $scale;
  }
  return join("",@chunks);
}


# =======================================================================
# Timeout code.  If called on a particular object, then it sets
# the timout for that object only.  If called as a class method
# (or as Finance::Quote::timeout) then it sets the default timeout
# for all new objects that will be created.

sub timeout {
  if (@_ == 1 or !ref($_[0])) { # Direct or class call.
    return $TIMEOUT = $_[0];
  }

  # Otherwise we were called through an object.  Yay.
  # Set the timeout in this object only.
  my $this = shift;
  return $this->{TIMEOUT} = shift;
}

# =======================================================================
# failover (public object method)
#
# This sets/gets whether or not it's acceptable to use failover techniques.

sub failover {
  my $this = shift;
  my $value = shift;
        return $this->{FAILOVER} = $value if (defined($value));
  return $this->{FAILOVER};
}

# =======================================================================
# require_labels (public object method)
#
# Require_labels indicates which labels are required for lookups.  Only methods
# that have registered all the labels specified in the list passed to
# require_labels() will be called.
#
# require_labels takes a list of required labels.  When called with no
# arguments, the require list is cleared.
#
# This method always succeeds.

sub require_labels {
  my $this = shift;
  my @labels = @_;
  $this->{REQUIRED} = \@labels;
  return;
}

# _require_test (private object method)
#
# This function takes an array.  It returns true if all required
# labels appear in the arrayref.  It returns false otherwise.
#
# This function could probably be made more efficient.

sub _require_test {
  my $this = shift;
  my %available;
  @available{@_} = ();  # Ooooh, hash-slice.  :)
  my @required = @{$this->{REQUIRED}};
  return 1 unless @required;
  for (my $i = 0; $i < @required; $i++) {
    return 0 unless exists $available{$required[$i]};
  }
  return 1;
}

# =======================================================================
# fetch (public object method)
#
# Fetch is a wonderful generic fetcher.  It takes a method and stuff to
# fetch.  It's a nicer interface for when you have a list of stocks with
# different sources which you wish to deal with.
sub fetch {
  my $this = shift if ref ($_[0]);

  $this ||= _dummy();

  my $method = lc(shift);
  my @stocks = @_;

  unless (exists $METHODS{$method}) {
    carp "Undefined fetch-method $method passed to ".
         "Finance::Quote::fetch";
    return;
  }

  # Failover code.  This steps through all availabe methods while
  # we still have failed stocks to look-up.  This loop only
  # runs a single time unless FAILOVER is defined.

  my %returnhash = ();

  foreach my $methodinfo (@{$METHODS{$method}}) {
    my $funcref = $methodinfo->{"function"};
    next unless $this->_require_test(@{$methodinfo->{"labels"}});
    my @failed_stocks = ();
    %returnhash = (%returnhash,&$funcref($this,@stocks));

    foreach my $stock (@stocks) {
      push(@failed_stocks,$stock)
        unless ($returnhash{$stock,"success"});
    }

    $this->_convert(\%returnhash,\@stocks,
                    $methodinfo->{"currency_fields"});

    last unless $this->{FAILOVER};
    last unless @failed_stocks;
    @stocks = @failed_stocks;
  }

  return wantarray() ? %returnhash : \%returnhash;
}

# =======================================================================
# user_agent (public object method)
#
# Returns a LWP::UserAgent which conforms to the relevant timeouts,
# proxies, and other settings on the particular Finance::Quote object.
#
# This function is mainly intended to be used by the modules that we load,
# but it can be used by the application to directly play with the
# user-agent settings.

sub user_agent {
  my $this = shift;

  return $this->{UserAgent} if $this->{UserAgent};

  my $ua;

  if ($USE_EXPERIMENTAL_UA) {
    $ua = Finance::Quote::UserAgent->new;
  } else {
    $ua = LWP::UserAgent->new;
  }

  $ua->timeout($this->{TIMEOUT}) if defined($this->{TIMEOUT});
  $ua->env_proxy;

  $this->{UserAgent} = $ua;

  return $ua;
}

# =======================================================================
# parse_csv (public object method)
#
# Grabbed from the Perl Cookbook. Parsing csv isn't as simple as you thought!
#
sub parse_csv
{
    shift if (ref $_[0]); # Shift off the object if we have one.
    my $text = shift;      # record containing comma-separated values
    my @new  = ();

    push(@new, $+) while $text =~ m{
        # the first part groups the phrase inside the quotes.
        # see explanation of this pattern in MRE
        "([^\"\\]*(?:\\.[^\"\\]*)*)",?
           |  ([^,]+),?
           | ,
       }gx;
       push(@new, undef) if substr($text, -1,1) eq ',';

       return @new;      # list of values that were comma-separated
}

# =======================================================================
# parse_csv_semicolon (public object method)
#
# Grabbed from the Perl Cookbook. Parsing csv isn't as simple as you thought!
#
sub parse_csv_semicolon
{
    shift if (ref $_[0]); # Shift off the object if we have one.
    my $text = shift;      # record containing comma-separated values
    my @new  = ();

    push(@new, $+) while $text =~ m{
        # the first part groups the phrase inside the quotes.
        # see explanation of this pattern in MRE
        "([^\"\\]*(?:\\.[^\"\\]*)*)";?
           |  ([^;]+);?
           | ;
       }gx;
       push(@new, undef) if substr($text, -1,1) eq ';';

       return @new;      # list of values that were comma-separated
}

# =======================================================================
# store_date (public object method)
#

# Given the various pieces of a date, this functions figure out how to
# store them in both the pre-existing US date format (mm/dd/yyyy), and
# also in the ISO date format (yyyy-mm-dd).  This function expects to
# be called with the arguments:
#
# (inforef, symbol_name, data_hash)
#
# The components of date hash can be any of:
#
# usdate   - A date in mm/dd/yy or mm/dd/yyyy
# eurodate - A date in dd/mm/yy or dd/mm/yyyy
# isodate  - A date in yy-mm-dd or yyyy-mm-dd
# year   - The year in yyyy
# month  - The month in mm or mmm format (i.e. 07 or Jul)
# day  - The day
# today  - A flag to indicate todays date should be used.
#
# The separator for the *date forms is ignored.  It can be any
# non-alphanumeric character.  Any combination of year, month, and day
# values can be provided.  Missing fields are filled in based upon
# today's date.
#
sub store_date
{
    my $this = shift;
    my $inforef = shift;
    my $symbol = shift;
    my $piecesref = shift;

    my ($year, $month, $day, $this_month, $year_specified);
    my %mnames = (jan => 1, feb => 2, mar => 3, apr => 4, may => 5, jun => 6,
      jul => 7, aug => 8, sep => 9, oct =>10, nov =>11, dec =>12);

#    printf "In store_date\n";
#    print "inforef $inforef\n";
#    print "piecesref $piecesref\n";
#    foreach my $key (keys %$piecesref) {
#      printf ("  %s: %s\n", $key, $piecesref->{$key});
#    }

    # Default to today's date.
    ($month, $day, $year) = (localtime())[4,3,5];
    $month++;
    $year += 1900;
    $this_month = $month;
    $year_specified = 0;

    # Proces the inputs
    if (defined $piecesref->{isodate}) {
      ($year, $month, $day) = ($piecesref->{isodate} =~ m/(\d+)\W+(\w+)\W+(\d+)/);
      $year += 2000 if $year < 100;
      $year_specified = 1;
      $inforef->{$symbol, "a"} = sprintf ("Defaults: Year %d, Month %s, Day %d\n", $year, $month, $day);
#      printf ("ISO Date %s: Year %d, Month %s, Day %d\n", $piecesref->{isodate}, $year, $month, $day);
    }

    if (defined $piecesref->{usdate}) {
      ($month, $day, $year) = ($piecesref->{usdate} =~ /(\w+)\W+(\d+)\W+(\d+)/);
      $year += 2000 if $year < 100;
      $year_specified = 1;
#      printf ("US Date %s: Month %s, Day %d, Year %d\n", $piecesref->{usdate}, $month, $day, $year);
    }

    if (defined $piecesref->{eurodate}) {
      ($day, $month, $year) = ($piecesref->{eurodate} =~ /(\d+)\W+(\w+)\W+(\d+)/);
      $year += 2000 if $year < 100;
      $year_specified = 1;
#      printf ("Euro Date %s: Day %d, Month %s, Year %d\n", $piecesref->{eurodate}, $day, $month, $year);
    }

    if (defined ($piecesref->{year})) {
      $year = $piecesref->{year};
      $year += 2000 if $year < 100;
      $year_specified = 1;
    }
    $month = $piecesref->{month} if defined ($piecesref->{month});
    $month = $mnames{lc(substr($month,0,3))} if ($month =~ /\D/);
    $day  = $piecesref->{day} if defined ($piecesref->{day});

    $year-- if (($year_specified == 0) && ($this_month < $month));

    $inforef->{$symbol, "date"} =  sprintf "%02d/%02d/%04d", $month, $day, $year;
    $inforef->{$symbol, "isodate"} = sprintf "%04d-%02d-%02d", $year, $month, $day;
}

sub isoTime {
  my ($self,$timeString) = @_ ;
  $timeString =~ tr/ //d ;
  $timeString = uc $timeString ;
  my $retTime = "00:00"; # return zero time if unparsable input
  if ($timeString=~m/^(\d+)[\.:UH](\d+)(AM|PM)?/) {
    my ($hours,$mins)= ($1-0,$2-0) ;
    $hours-=12 if ($hours==12);
    $hours+=12 if ($3 && ($3 eq "PM")) ;
    if ($hours>=0 && $hours<=23 && $mins>=0 && $mins<=59 ) {
      $retTime = sprintf ("%02d:%02d", $hours, $mins) ;
    }
  }
  return $retTime;
}


# If $str ends with a B like "20B" or "1.6B" then expand it as billions like
# "20000000000" or "1600000000".
#
# This is done with string manipulations so floating-point rounding doesn't
# produce spurious digits for values like "1.6" which aren't exactly
# representable in binary.
#
# Is "B" for billions the only abbreviation from Yahoo?
# Could extend and rename this if there's also millions or thousands.
#
# For reference, if the value was just for use within perl then simply
# substituting to exponential "1.5e9" might work.  But expanding to full
# digits seems a better idea as the value is likely to be printed directly
# as a string.
sub B_to_billions {

  my ($self,$str) = @_;
  ### B_to_billions(): $str
  if ($str =~ s/B$//i) {
    $str = $self->decimal_shiftup ($str, 9);
  }
  return $str;
}

# $str is a number like "123" or "123.45"
# return it with the decimal point moved $shift places to the right
# must have $shift>=1
# eg. decimal_shiftup("123",3)    -> "123000"
#     decimal_shiftup("123.45",1) -> "1234.5"
#     decimal_shiftup("0.25",1)   -> "2.5"
#
sub decimal_shiftup {
  my ($self, $str, $shift) = @_;

  # delete decimal point and set $after to count of chars after decimal.
  # Leading "0" as in "0.25" is deleted too giving "25" so as not to end up
  # with something that might look like leading 0 for octal.
  my $after = ($str =~ s/(?:^0)?\.(.*)/$1/ ? length($1) : 0);

  $shift -= $after;
  # now $str is an integer and $shift is relative to the end of $str

  if ($shift >= 0) {
    # moving right, eg. "1234" becomes "12334000"
    return $str . ('0' x $shift);  # extra zeros appended
  } else {
    # negative means left, eg. "12345" becomes "12.345"
    # no need to prepend zeros since demanding initial $shift>=1
    substr ($str, $shift,0, '.');  # new '.' at shifted spot from end
    return $str;
  }
}

# Dummy destroy function to avoid AUTOLOAD catching it.
sub DESTROY { return; }

1;

__END__

=head1 NAME

Finance::Quote - Get stock and mutual fund quotes from various exchanges

=head1 SYNOPSIS

   use Finance::Quote;
   $q = Finance::Quote->new;

   $q->timeout(60);

   $conversion_rate = $q->currency("AUD","USD");
   $q->set_currency("EUR");  # Return all info in Euros.

   $q->require_labels(qw/price date high low volume/);

   $q->failover(1); # Set failover support (on by default).

   %quotes  = $q->fetch("nasdaq",@stocks);
   $hashref = $q->fetch("nyse",@stocks);

=head1 DESCRIPTION

This module gets stock quotes from various internet sources, including
Yahoo! Finance, Fidelity Investments, and the Australian Stock Exchange.
There are two methods of using this module -- a functional interface
that is deprecated, and an object-orientated method that provides
greater flexibility and stability.

With the exception of straight currency exchange rates, all information
is returned as a two-dimensional hash (or a reference to such a hash,
if called in a scalar context).  For example:

    %info = $q->fetch("australia","CML");
    print "The price of CML is ".$info{"CML","price"};

The first part of the hash (eg, "CML") is referred to as the stock.
The second part (in this case, "price") is referred to as the label.

=head2 LABELS

When information about a stock is returned, the following standard labels
may be used.  Some custom-written modules may use labels not mentioned
here.  If you wish to be certain that you obtain a certain set of labels
for a given stock, you can specify that using require_labels().

    name         Company or Mutual Fund Name
    last         Last Price
    high         Highest trade today
    low          Lowest trade today
    date         Last Trade Date  (MM/DD/YY format)
    time         Last Trade Time
    net          Net Change
    p_change     Percent Change from previous day's close
    volume       Volume
    avg_vol      Average Daily Vol
    bid          Bid
    ask          Ask
    close        Previous Close
    open         Today's Open
    day_range    Day's Range
    year_range   52-Week Range
    eps          Earnings per Share
    pe           P/E Ratio
    div_date     Dividend Pay Date
    div          Dividend per Share
    div_yield    Dividend Yield
    cap          Market Capitalization
    ex_div       Ex-Dividend Date.
    nav          Net Asset Value
    yield        Yield (usually 30 day avg)
    exchange     The exchange the information was obtained from.
    success      Did the stock successfully return information? (true/false)
    errormsg     If success is false, this field may contain the reason why.
    method       The module (as could be passed to fetch) which found this
                 information.
    type         The type of equity returned

If all stock lookups fail (possibly because of a failed connection) then
the empty list may be returned, or undef in a scalar context.

=head1 INSTALLATION

To install this module, run the following commands:

    perl Makefile.PL
    make
    make test
    make install

For more detailed instructions, please see the INSTALL file.

=head1 SUPPORT AND DOCUMENTATION

After installing, you can find documentation for this module with the
perldoc command.

    perldoc Finance::Quote

You can also look for information at:

=over

=item RT, CPAN's request tracker

http://rt.cpan.org/NoAuth/Bugs.html?Dist=Finance-Quote

=item AnnoCPAN, Annotated CPAN documentation

http://annocpan.org/dist/Finance-Quote

=item CPAN Ratings

http://cpanratings.perl.org/d/Finance-Quote

=item Search CPAN

http://search.cpan.org/dist/Finance-Quote

=item The Finance::Quote home page

http://finance-quote.sourceforge.net/

=item The Finance::YahooQuote home page

http://www.padz.net/~djpadz/YahooQuote/

=item The GnuCash home page

http://www.gnucash.org/

=back

=head1 AVAILABLE METHODS

=head2 NEW

    my $q = Finance::Quote->new;
    my $q = Finance::Quote->new("ASX");
    my $q = Finance::Quote->new("-defaults", "CustomModule");

With no arguents, this creates a new Finance::Quote object
with the default methods.  If the environment variable
FQ_LOAD_QUOTELET is set, then the contents of FQ_LOAD_QUOTELET
(split on whitespace) will be used as the argument list.  This allows
users to load their own custom modules without having to change
existing code.  If you do not want users to be able to load their own
modules at run-time, pass an explicit argumetn to ->new() (usually
"-defaults").

When new() is passed one or more arguments, an object is created with
only the specified modules loaded.  If the first argument is
"-defaults", then the default modules will be loaded first, followed
by any other specified modules.

Note that the FQ_LOAD_QUOTELET environment variable must begin
with "-defaults" if you wish the default modules to be loaded.

Any modules specified will automatically be looked for in the
Finance::Quote:: module-space.  Hence,
Finance::Quote->new("ASX") will load the module Finance::Quote::ASX.

Please read the Finance::Quote hacker's guide for information
on how to create new modules for Finance::Quote.

=head2 FETCH

    my %stocks  = $q->fetch("usa","IBM","MSFT","LNUX");
    my $hashref = $q->fetch("usa","IBM","MSFT","LNUX");

Fetch takes an exchange as its first argument.  The second and remaining
arguments are treated as stock-names.  In the standard Finance::Quote
distribution, the following exchanges are recognised:

    australia   Australan Stock Exchange
    dwsfunds    Deutsche Bank Gruppe funds
    fidelity    Fidelity Investments
    tiaacref    TIAA-CREF
    troweprice    T. Rowe Price
    europe    European Markets
    canada    Canadian Markets
    usa     USA Markets
    nyse    New York Stock Exchange
    nasdaq    NASDAQ
    uk_unit_trusts  UK Unit Trusts
    vanguard    Vanguard Investments
    vwd     Vereinigte Wirtschaftsdienste GmbH

When called in an array context, a hash is returned.  In a scalar
context, a reference to a hash will be returned.  The structure
of this hash is described earlier in this document.

The fetch method automatically arranges for failover support and
currency conversion if requested.

If you wish to fetch information from only one particular source,
then consult the documentation of that sub-module for further
information.

=head2 SOURCES

    my @sources = $q->sources;
    my $listref = $q->sources;

The sources method returns a list of sources that have currently been loaded and
can be passed to the fetch method.  If you're providing a user with a list of
sources to choose from, then it is recommended that you use this method.

=head2 CURRENCY_LOOKUP

    $currencies_by_name = $q->currency_lookup( name => 'Australian' );
    $currencies_by_code = $q->currency_lookup( code => qr/^b/i      );
    $currencies_by_both = $q->currency_lookup( name => qr/pound/i
                                             , code => 'GB'         );

The currency_lookup method provides a search against the known currencies. The
list of currencies is based on the available currencies in the Yahoo Currency
Converter (the list is stored within the module as the list should be fairly
static).

The lookup can be done by currency name (ie "Australian Dollar"), by
code (ie "AUD") or both. You can pass either a scalar or regular expression
as a search value - scalar values are matched by substring while regular
expressions are matched as-is (no changes are made to the expression).

See L<Finance::Quote::Currencies::fetch_live_currencies> (and the
C<t/currencies.t> test file) for a way to make sure that the stored
currency list is up to date.

=head2 CURRENCY

    $conversion_rate = $q->currency("USD","AUD");

The currency method takes two arguments, and returns a conversion rate
that can be used to convert from the first currency into the second.
In the example above, we've requested the factor that would convert
US dollars into Australian dollars.

The currency method will return a false value if a given currency
conversion cannot be fetched.

At the moment, currency rates are fetched from Yahoo!, and the
information returned is governed by Yahoo!'s terms and conditions.
See Finance::Quote::Yahoo for more information.

=head2 SET_CURRENCY

    $q->set_currency("FRF");  # Get results in French Francs.

The set_currency method can be used to request that all information be
returned in the specified currency.  Note that this increases the
chance stock-lookup failure, as remote requests must be made to fetch
both the stock information and the currency rates.  In order to
improve reliability and speed performance, currency conversion rates
are cached and are assumed not to change for the duration of the
Finance::Quote object.

At this time, currency conversions are only looked up using Yahoo!'s
services, and hence information obtained with automatic currency
conversion is bound by Yahoo!'s terms and conditions.

=head2 FAILOVER

    $q->failover(1);  # Set automatic failover support.
    $q->failover(0);  # Disable failover support.

The failover method takes a single argument which either sets (if
true) or unsets (if false) automatic failover support.  If automatic
failover support is enabled (default) then multiple information
sources will be tried if one or more sources fail to return the
requested information.  Failover support will significantly increase
the time spent looking for a non-existant stock.

If the failover method is called with no arguments, or with an
undefined argument, it will return the current failover state
(true/false).

=head2 USER_AGENT

    my $ua = $q->user_agent;

The user_agent method returns the LWP::UserAgent object that
Finance::Quote and its helpers use.  Normally this would not
be useful to an application, however it is possible to modify
the user-agent directly using this method:

    $q->user_agent->timeout(10);  # Set the timeout directly.


=head2 SCALE_FIELD

    my $pounds = $q->scale_field($item_in_pence,0.01);

The scale_field() function is a helper that can scale complex fields such
as ranges (eg, "102.5 - 103.8") and other fields where the numbers should
be scaled but any surrounding text preserved.  It's most useful in writing
new Finance::Quote modules where you may retrieve information in a
non-ISO4217 unit (such as cents) and would like to scale it to a more
useful unit (like dollars).

=head2 ISOTIME

    $q->isoTime("11:39PM");    # returns "23:39"
    $q->isoTime("9:10 AM");    # returns "09:10"

This function will return a isoformatted time

=head1 ENVIRONMENT

Finance::Quote respects all environment that your installed
version of LWP::UserAgent respects.  Most importantly, it
respects the http_proxy environment variable.

=head1 BUGS

There are no ways for a user to define a failover list.

The two-dimensional hash is a somewhat unwieldly method of passing
around information when compared to references.  A future release
is planned that will allow for information to be returned in a
more flexible $hash{$stock}{$label} style format.

There is no way to override the default behaviour to cache currency
conversion rates.

=head1 COPYRIGHT & LICENSE

 Copyright 1998, Dj Padzensky
 Copyright 1998, 1999 Linas Vepstas
 Copyright 2000, Yannick LE NY (update for Yahoo Europe and YahooQuote)
 Copyright 2000-2001, Paul Fenwick (updates for ASX, maintainence and release)
 Copyright 2000-2001, Brent Neal (update for TIAA-CREF)
 Copyright 2000 Volker Stuerzl (DWS and VWD support)
 Copyright 2000 Keith Refson (Trustnet support)
 Copyright 2001 Rob Sessink (AEX support)
 Copyright 2001 Leigh Wedding (ASX updates)
 Copyright 2001 Tobias Vancura (Fool support)
 Copyright 2001 James Treacy (TD Waterhouse support)
 Copyright 2008 Erik Colson (isoTime)

This program is free software; you can redistribute it and/or modify
it under the terms of the GNU General Public License as published by
the Free Software Foundation; either version 2 of the License, or (at
your option) any later version.

Currency information fetched through this module is bound by
Yahoo!'s terms and conditons.

Other copyrights and conditions may apply to data fetched through this
module.  Please refer to the sub-modules for further information.

=head1 AUTHORS

  Dj Padzensky <djpadz@padz.net>, PadzNet, Inc.
  Linas Vepstas <linas@linas.org>
  Yannick LE NY <y-le-ny@ifrance.com>
  Paul Fenwick <pjf@cpan.org>
  Brent Neal <brentn@users.sourceforge.net>
  Volker Stuerzl <volker.stuerzl@gmx.de>
  Keith Refson <Keith.Refson#earth.ox.ac.uk>
  Rob Sessink <rob_ses@users.sourceforge.net>
  Leigh Wedding <leigh.wedding@telstra.com>
  Tobias Vancura <tvancura@altavista.net>
  James Treacy <treacy@debian.org>
  Bradley Dean <bjdean@bjdean.id.au>
  Erik Colson <eco@ecocode.net>

The Finance::Quote home page can be found at
http://finance-quote.sourceforge.net/

The Finance::YahooQuote home page can be found at
http://www.padz.net/~djpadz/YahooQuote/

The GnuCash home page can be found at
http://www.gnucash.org/

=head1 SEE ALSO

Finance::Quote::AEX, Finance::Quote::ASX, Finance::Quote::Cdnfundlibrary,
Finance::Quote::DWS, Finance::Quote::Fidelity, Finance::Quote::FinanceCanada,
Finance::Quote::Fool,
Finance::Quote::FTPortfolios, Finance::Quote::Tdefunds,
Finance::Quote::Tdwaterhouse, Finance::Quote::Tiaacref,
Finance::Quote::Troweprice, Finance::Quote::Trustnet,
Finance::Quote::VWD, Finance::Quote::Yahoo::Australia,
Finance::Quote::Yahoo::Europe, Finance::Quote::Yahoo::USA,
LWP::UserAgent

You should have also received the Finance::Quote hacker's guide with
this package.  Please read it if you are interested in adding extra
methods to this package.  The hacker's guide can also be found
on the Finance::Quote website, http://finance-quote.sourceforge.net/

=cut<|MERGE_RESOLUTION|>--- conflicted
+++ resolved
@@ -173,9 +173,8 @@
   if (!@reqmodules or $reqmodules[0] eq "-defaults") {
     shift(@reqmodules) if (@reqmodules);
     # Default modules
-<<<<<<< HEAD
     @modules = qw/AEX AIAHK ASEGR ASX BMONesbittBurns BSERO Bourso
-            Cdnfundlibrary Citywire Currencies Deka DWS FTPortfolios Fidelity
+            Cdnfundlibrary Citywire CSE Currencies Deka DWS FTPortfolios Fidelity
             FinanceCanada Fool FTfunds HU GoldMoney HEX IndiaMutual LeRevenu
             ManInvestments Morningstar MorningstarJP MStaruk MtGox NZX Platinum
             SEB SIXfunds SIXshares StockHouseCanada TSP TSX Tdefunds
@@ -183,16 +182,6 @@
             VWD ZA Cominvest Finanzpartner YahooJSON Yahoo::Asia
             Yahoo::Australia Yahoo::Brasil Yahoo::Europe Yahoo::NZ
             Yahoo::USA ZA_UnitTrusts/; }
-=======
-    @modules = qw/AEX AIAHK ASEGR ASX BMONesbittBurns BSERO Bourso Cdnfundlibrary
-            CSE Currencies Deka DWS FTPortfolios Fidelity FinanceCanada Fool HU
-            GoldMoney HEX
-            IndiaMutual LeRevenu ManInvestments Morningstar NZX Platinum SEB
-            StockHouseCanada TSP TSX Tdefunds Tdwaterhouse Tiaacref Troweprice
-            Trustnet Union USFedBonds VWD ZA Cominvest Finanzpartner
-            Yahoo::Asia Yahoo::Australia Yahoo::Brasil Yahoo::Europe Yahoo::NZ
-            Yahoo::USA/; }
->>>>>>> 2f887c66
 
   $this->_load_modules(@modules,@reqmodules);
 
