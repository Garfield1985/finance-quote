--- conflicted
+++ resolved
@@ -65,6 +65,7 @@
     Fidelity
     FidelityFixed
     Finanzpartner
+    Fondsweb
     Fool
     Fundata
     GoldMoney
@@ -325,32 +326,9 @@
   }
 }
 
-<<<<<<< HEAD
 # This is a list of fields that will be automatically converted during
 # currency conversion.  If a module provides a currency_fields()
 # function then that list will be used instead.
-=======
-  # If we get an empty new(), or one starting with -defaults,
-  # then load up the default methods.
-  if (!@reqmodules or $reqmodules[0] eq "-defaults") {
-    shift(@reqmodules) if (@reqmodules);
-    # Default modules
-    @modules = qw/AEX AIAHK AlphaVantage ASEGR ASX BMONesbittBurns
-            BSERO Bourso Cdnfundlibrary Citywire CSE Currencies Deka
-            DWS FTPortfolios Fidelity FidelityFixed FinanceCanada Fool
-            FTfunds Fondsweb HU GoldMoney HEX IndiaMutual LeRevenu
-            ManInvestments Morningstar MorningstarJP MStaruk NZX
-            Platinum SEB SIXfunds SIXshares StockHouseCanada TSP TSX
-            Tdefunds Tdwaterhouse Tiaacref TNetuk Troweprice Trustnet
-            Union USFedBonds VWD ZA Cominvest Finanzpartner YahooJSON
-            YahooYQL ZA_UnitTrusts/; }
-
-  $this->_load_modules(@modules,@reqmodules);
-
-  $this->{TIMEOUT} = $TIMEOUT if defined($TIMEOUT);
-  $this->{FAILOVER} = 1;
-  $this->{REQUIRED} = [];
->>>>>>> 598d72ca
 
 sub get_default_currency_fields {
   return qw/last high low net bid ask close open day_range year_range
@@ -1546,6 +1524,7 @@
 Finance::Quote::Fidelity,
 Finance::Quote::FidelityFixed,
 Finance::Quote::Finanzpartner,
+Finance::Quote::Fondsweb,
 Finance::Quote::Fool,
 Finance::Quote::Fundata
 Finance::Quote::GoldMoney,
