#!/usr/bin/perl -w
#
#    Copyright (C) 1998, Dj Padzensky <djpadz@padz.net>
#    Copyright (C) 1998, 1999 Linas Vepstas <linas@linas.org>
#    Copyright (C) 2000, Yannick LE NY <y-le-ny@ifrance.com>
#    Copyright (C) 2000, Paul Fenwick <pjf@cpan.org>
#    Copyright (C) 2000, Brent Neal <brentn@users.sourceforge.net>
#
#    This program is free software; you can redistribute it and/or modify
#    it under the terms of the GNU General Public License as published by
#    the Free Software Foundation; either version 2 of the License, or
#    (at your option) any later version.
#
#    This program is distributed in the hope that it will be useful,
#    but WITHOUT ANY WARRANTY; without even the implied warranty of
#    MERCHANTABILITY or FITNESS FOR A PARTICULAR PURPOSE.  See the
#    GNU General Public License for more details.
#
#    You should have received a copy of the GNU General Public License
#    along with this program; if not, write to the Free Software
#    Foundation, Inc., 51 Franklin Street, Fifth Floor, Boston, MA
#    02110-1301, USA
#
#
# This code derived from Padzensky's work on package Finance::YahooQuote,
# but extends its capabilites to encompas a greater number of data sources.
#
# This code was developed as part of GnuCash <http://www.gnucash.org/>

package Finance::Quote;
require 5.005;

use strict;
use Exporter ();
use Carp;
use Finance::Quote::UserAgent;
use HTTP::Request::Common;
use Encode;
use JSON qw( decode_json );
# use Data::Dumper;

use vars qw/@ISA @EXPORT @EXPORT_OK @EXPORT_TAGS
            $TIMEOUT @MODULES %MODULES %METHODS $AUTOLOAD
            $ALPHAVANTAGE_CURRENCY_URL $USE_EXPERIMENTAL_UA/;

@MODULES = qw/AEX AIAHK AlphaVantage ASEGR ASX BMONesbittBurns
              BSERO Bourso Cdnfundlibrary Citywire CSE Currencies Deka
              DWS FTPortfolios Fidelity FidelityFixed FinanceCanada Fool
              FTfunds HU GoldMoney HEX IEXCloud IndiaMutual LeRevenu
              ManInvestments Morningstar MorningstarAU MorningstarCH
              MorningstarJP MStaruk NZX Platinum SEB SIXfunds SIXshares
              StockHouseCanada TSP TSX Tdefunds Tdwaterhouse Tiaacref
              TNetuk Troweprice Trustnet Union USFedBonds VWD ZA
              Cominvest Finanzpartner YahooJSON YahooYQL ZA_UnitTrusts/;
 

# Call on the Yahoo API:
#  - "f=l1" should return a single value - the "Last Trade (Price Only)"
#  - "s=" the value of s should be "<FROM><TO>=X"
#         where <FROM> and <TO> are currencies
# Excample: http://finance.yahoo.com/d/quotes.csv?f=l1&s=AUDGBP=X
# Documentation can be found here:
#     http://code.google.com/p/yahoo-finance-managed/wiki/csvQuotesDownload
$ALPHAVANTAGE_CURRENCY_URL = "https://www.alphavantage.co/query?function=CURRENCY_EXCHANGE_RATE";

@ISA    = qw/Exporter/;
@EXPORT = ();
@EXPORT_OK = qw/fidelity troweprice asx tiaacref
                currency_lookup/;
@EXPORT_TAGS = ( all => [@EXPORT_OK]);

# VERSION

$USE_EXPERIMENTAL_UA = 0;

################################################################################
#
# Private Class Methods
#
################################################################################

# Autoload method for obsolete methods.  This also allows people to
# call methods that objects export without having to go through fetch.

sub AUTOLOAD {
  my $method = $AUTOLOAD;
  $method =~ s/.*:://;

  # Force the dummy object (and hence default methods) to be loaded.
  _dummy();

  # If the method we want is in %METHODS, then set up an appropriate
  # subroutine for it next time.

  if (exists($METHODS{$method})) {
    eval qq[sub $method {
      my \$this;
      if (ref \$_[0]) {
        \$this = shift;
      }
      \$this ||= _dummy();
      \$this->fetch("$method",\@_);
     }];
    carp $@ if $@;
    no strict 'refs'; # So we can use &$method
    return &$method(@_);
  }

  carp "$AUTOLOAD does not refer to a known method.";
}

# Dummy destroy function to avoid AUTOLOAD catching it.
sub DESTROY { return; }

# _convert (private object method)
#
# This function converts between one currency and another.  It expects
# to receive a hashref to the information, a reference to a list
# of the stocks to be converted, and a reference to a  list of fields
# that conversion should apply to.

{
  my %conversion;   # Conversion lookup table.

  sub _convert {
    my $this = shift;
    my $info = shift;
    my $stocks = shift;
    my $convert_fields = shift;
    my $new_currency = $this->{"currency"};

    # Skip all this unless they actually want conversion.
    return unless $new_currency;

    foreach my $stock (@$stocks) {
      my $currency;

      # Skip stocks that don't have a currency.
      next unless ($currency = $info->{$stock,"currency"});

      # Skip if it's already in the same currency.
      next if ($currency eq $new_currency);

      # Lookup the currency conversion if we haven't
      # already.
      unless (exists $conversion{$currency,$new_currency}) {
        $conversion{$currency,$new_currency} =
          $this->currency($currency,$new_currency);
      }

      # Make sure we have a reasonable currency conversion.
      # If we don't, mark the stock as bad.
      unless ($conversion{$currency,$new_currency}) {
        $info->{$stock,"success"} = 0;
        $info->{$stock,"errormsg"} =
          "Currency conversion failed.";
        next;
      }

      # Okay, we have clean data.  Convert it.  Ideally
      # we'd like to just *= entire fields, but
      # unfortunately some things (like ranges,
      # capitalisation, etc) don't take well to that.
      # Hence we pull out any numbers we see, convert
      # them, and stick them back in.  That's pretty
      # yucky, but it works.

      foreach my $field (@$convert_fields) {
        next unless (defined $info->{$stock,$field});

        $info->{$stock,$field} = $this->scale_field($info->{$stock,$field},$conversion{$currency,$new_currency});
      }

      # Set the new currency.
      $info->{$stock,"currency"} = $new_currency;
    }
  }
}

# =======================================================================
# _dummy (private function)
#
# _dummy returns a Finance::Quote object.  I'd really rather not have
# this, but to maintain backwards compatibility we hold on to it.
{
  my $dummy_obj;
  sub _dummy {
    return $dummy_obj ||= Finance::Quote->new;
  }
}

# _load_module (private class method)
# _load_module loads a module(s) and registers its various methods for
# use.

sub _load_modules {
  my $class = shift;
  my $baseclass = ref $class || $class;

  my @modules = @_;

  # Go to each module and use them.  Also record what methods
  # they support and enter them into the %METHODS hash.

  foreach my $module (@modules) {
    my $modpath = "${baseclass}::${module}";
    unless (defined($MODULES{$modpath})) {

      # Have to use an eval here because perl doesn't
      # like to use strings.
      eval "use $modpath;";
      carp $@ if $@;
      $MODULES{$modpath} = 1;

      # Methodhash will continue method-name, function ref
      # pairs.
      my %methodhash = $modpath->methods;
      my %labelhash = $modpath->labels;

      # Find the labels that we can do currency conversion
      # on.

      my $curr_fields_func = $modpath->can("currency_fields")
            || \&default_currency_fields;

      my @currency_fields = &$curr_fields_func;

      # @currency_fields may contain duplicates.
      # This following chunk of code removes them.

      my %seen;
      @currency_fields=grep {!$seen{$_}++} @currency_fields;

      foreach my $method (keys %methodhash) {
        push (@{$METHODS{$method}},
          { function => $methodhash{$method},
            labels   => $labelhash{$method},
            currency_fields => \@currency_fields});
      }
    }
  }
}

# _smart_compare (private method function)
#
# This function compares values where the method depends on the
# type of the second parameter.
#  regex  : compare as regex
#  scalar : test for substring match
sub _smart_compare {
  my ($val1, $val2) = @_;

  if ( ref $val2 eq 'Regexp' ) {
    return $val1 =~ $val2;
  }
  else {
    return index($val1, $val2) > -1
  }
}

################################################################################
#
# Public Class Methods
#
################################################################################

sub get_default_currency_fields {
  return qw/last high low net bid ask close open day_range year_range
            eps div cap nav price/;
}

sub get_default_timeout {
  return $TIMEOUT; 
}

sub get_sources {
  # Create a dummy object to ensure METHODS is populated
  my $t = Finance::Quote->new();
  return(wantarray ? keys %METHODS : [keys %METHODS]);
}

# =======================================================================
# new (public class method)
#
# Returns a new Finance::Quote object.  
#
# Arguments :: 
#    - zero or more module names from the Finance::Quote::get_sources list
#    - zero or more named parameters, passes as name => value
#
# Named Parameters ::
#    - timeout           # timeout in seconds for web requests
#    - failover          # boolean value indicating if failover is acceptable
#    - fetch_currency    # currency code for fetch results
#    - required_labels   # array of required labels in fetch results
#    - <module-name>     # hash specific to various Finance::Quote modules
#
# new()                              # default constructor
# new('a', 'b')                      # load only modules a and b
# new(timeout => 30)                 # load all default modules, set timeout
# new('a', fetch_currency => 'X')    # load only module a, use currency X for results
# new('z' => {API_KEY => 'K')        # load all modules, pass hash to module z constructor
# new('z', 'z' => {API_KEY => 'K')   # load only module z and pass hash to its constructor
#
# Enivornment Variables ::
#    - FQ_LOAD_QUOTELET  # if no modules named in argument list, use ones in this variable
#
# Return Value ::
#    - Finanace::Quote object

sub new {
  # Create and bless object
  my $self = shift;
  my $class = ref($self) || $self;

  my $this = {};
  bless $this, $class;

  # Default values
  $this->{FAILOVER} = 1;
  $this->{REQUIRED} = [];
  $this->{TIMEOUT} = $TIMEOUT if defined($TIMEOUT);

  # Sort out arguments
  my %named_parameter = (timeout         => ['', 'TIMEOUT'], 
                         failover        => ['', 'FAILOVER'], 
                         fetch_currency  => ['', 'currency'],
                         required_labels => ['ARRAY', 'REQUIRED']);

  $this->{module_specific_data} = {};
  my @load_modules = ();

  for (my $i = 0; $i < @_; $i++) {
    if (exists $named_parameter{$_[$i]}) {
      die "missing value for named parameter $_[$i]" if $i + 1 == @_;
      die "unexpect type for value of named parameter $_[$i]" if ref $_[$i+1] ne $named_parameter{$_[$i]}[0];

<<<<<<< HEAD
      $this->{$named_parameter{$_[$i]}[1]} = $_[$i+1];
      $i += 1;
    }
    elsif ($i + 1 < @_ and ref $_[$i+1] eq 'HASH') {
      $this->{module_specific_data}->{$_[$i]} = $_[$i+1];
      $i += 1;
    }
    elsif ($_[$i] eq '-defaults') {
      push (@load_modules, @MODULES);
    }
    else {
      push (@load_modules, $_[$i]);
    }
  }
  
  # Honor FQ_LOAD_QUOTELET if @load_modules is empty
  if ($ENV{FQ_LOAD_QUOTELET} and !@load_modules) {
    @load_modules = split(' ',$ENV{FQ_LOAD_QUOTELET});
  }
  elsif (@load_modules == 0) {
    push(@load_modules, @MODULES);
=======
    @modules = qw/AEX AIAHK AlphaVantage ASEGR ASX BMONesbittBurns
        BSERO Bourso Cdnfundlibrary Citywire CSE Currencies Deka
        DWS FTPortfolios Fidelity FidelityFixed FinanceCanada Fool
        FTfunds HU GoldMoney HEX IEXCloud IndiaMutual LeRevenu
        ManInvestments Morningstar MorningstarAU MorningstarCH
        MorningstarJP MStaruk NZX Platinum Oslobors SEB SIXfunds
        SIXshares StockHouseCanada TSP TSX Tdefunds Tdwaterhouse
        Tiaacref TNetuk Troweprice Trustnet Union USFedBonds VWD ZA
        Cominvest Finanzpartner YahooJSON YahooYQL ZA_UnitTrusts/;
>>>>>>> 491546ce
  }

  $this->_load_modules(@load_modules);

  return $this;
}

# =======================================================================
# Helper function that can scale a field.  This is useful because it
# handles things like ranges "105.4 - 108.3", and not just straight fields.
#
# The function takes a string or number to scale, and the factor to scale
# it by.  For example, scale_field("1023","0.01") would return "10.23".

sub scale_field {
  shift if ref $_[0]; # Shift off the object, if there is one.

  my ($field, $scale) = @_;
  my @chunks = split(/([^0-9.])/,$field);

  for (my $i=0; $i < @chunks; $i++) {
    next unless $chunks[$i] =~ /\d/;
    $chunks[$i] *= $scale;
  }
  return join("",@chunks);
}

sub set_default_timeout {
  $TIMEOUT  = shift;
}

################################################################################
#
# Private Object Methods
#
################################################################################

# _require_test (private object method)
#
# This function takes an array.  It returns true if all required
# labels appear in the arrayref.  It returns false otherwise.
#
# This function could probably be made more efficient.

sub _require_test {
  my $this = shift;
  my %available;
  @available{@_} = ();  # Ooooh, hash-slice.  :)
  my @required = @{$this->{REQUIRED}};
  return 1 unless @required;
  for (my $i = 0; $i < @required; $i++) {
    return 0 unless exists $available{$required[$i]};
  }
  return 1;
}

################################################################################
#
# Public Object Methods
#
################################################################################

# If $str ends with a B like "20B" or "1.6B" then expand it as billions like
# "20000000000" or "1600000000".
#
# This is done with string manipulations so floating-point rounding doesn't
# produce spurious digits for values like "1.6" which aren't exactly
# representable in binary.
#
# Is "B" for billions the only abbreviation from Yahoo?
# Could extend and rename this if there's also millions or thousands.
#
# For reference, if the value was just for use within perl then simply
# substituting to exponential "1.5e9" might work.  But expanding to full
# digits seems a better idea as the value is likely to be printed directly
# as a string.
sub B_to_billions {
  my ($self,$str) = @_;

  ### B_to_billions(): $str
  if ($str =~ s/B$//i) {
    $str = $self->decimal_shiftup ($str, 9);
  }
  return $str;
}

# $str is a number like "123" or "123.45"
# return it with the decimal point moved $shift places to the right
# must have $shift>=1
# eg. decimal_shiftup("123",3)    -> "123000"
#     decimal_shiftup("123.45",1) -> "1234.5"
#     decimal_shiftup("0.25",1)   -> "2.5"
#
sub decimal_shiftup {
  my ($self, $str, $shift) = @_;

  # delete decimal point and set $after to count of chars after decimal.
  # Leading "0" as in "0.25" is deleted too giving "25" so as not to end up
  # with something that might look like leading 0 for octal.
  my $after = ($str =~ s/(?:^0)?\.(.*)/$1/ ? length($1) : 0);

  $shift -= $after;
  # now $str is an integer and $shift is relative to the end of $str

  if ($shift >= 0) {
    # moving right, eg. "1234" becomes "12334000"
    return $str . ('0' x $shift);  # extra zeros appended
  } else {
    # negative means left, eg. "12345" becomes "12.345"
    # no need to prepend zeros since demanding initial $shift>=1
    substr ($str, $shift,0, '.');  # new '.' at shifted spot from end
    return $str;
  }
}

# =======================================================================
# fetch (public object method)
#
# Fetch is a wonderful generic fetcher.  It takes a method and stuff to
# fetch.  It's a nicer interface for when you have a list of stocks with
# different sources which you wish to deal with.
sub fetch {
  my $this = shift if ref ($_[0]);

  $this ||= _dummy();

  my $method = lc(shift);
  my @stocks = @_;

  unless (exists $METHODS{$method}) {
    carp "Undefined fetch-method $method passed to ".
         "Finance::Quote::fetch";
    return;
  }

  # Failover code.  This steps through all availabe methods while
  # we still have failed stocks to look-up.  This loop only
  # runs a single time unless FAILOVER is defined.
  my %returnhash = ();

  foreach my $methodinfo (@{$METHODS{$method}}) {
    my $funcref = $methodinfo->{"function"};
    next unless $this->_require_test(@{$methodinfo->{"labels"}});
    my @failed_stocks = ();
    %returnhash = (%returnhash,&$funcref($this,@stocks));

    foreach my $stock (@stocks) {
      push(@failed_stocks,$stock)
        unless ($returnhash{$stock,"success"});
    }

    $this->_convert(\%returnhash,\@stocks,
                    $methodinfo->{"currency_fields"});

    last unless $this->{FAILOVER};
    last unless @failed_stocks;
    @stocks = @failed_stocks;
  }

  return wantarray() ? %returnhash : \%returnhash;
}

sub get_failover {
  my $self = shift;
  return $self->{FAILOVER};
}

sub get_fetch_currency {
  my $self = shift;
  return $self->{currency};
}

sub get_required_labels {
  my $self = shift;
  return $self->{REQUIRED};
}

sub get_timeout {
  my $self = shift;
  return $self->{TIMEOUT};
}

sub get_user_agent {
  my $this = shift;

  return $this->{UserAgent} if $this->{UserAgent};

  my $ua;

  if ($USE_EXPERIMENTAL_UA) {
    $ua = Finance::Quote::UserAgent->new;
  } else {
    $ua = LWP::UserAgent->new;
  }

  $ua->timeout($this->{TIMEOUT}) if defined($this->{TIMEOUT});
  $ua->env_proxy;

  $this->{UserAgent} = $ua;

  return $ua;
}

sub isoTime {
  my ($self,$timeString) = @_ ;
  $timeString =~ tr/ //d ;
  $timeString = uc $timeString ;
  my $retTime = "00:00"; # return zero time if unparsable input
  if ($timeString=~m/^(\d+)[\.:UH](\d+)(AM|PM)?/) {
    my ($hours,$mins)= ($1-0,$2-0) ;
    $hours-=12 if ($hours==12);
    $hours+=12 if ($3 && ($3 eq "PM")) ;
    if ($hours>=0 && $hours<=23 && $mins>=0 && $mins<=59 ) {
      $retTime = sprintf ("%02d:%02d", $hours, $mins) ;
    }
  }
  return $retTime;
}

sub set_failover {
  my $self          = shift;
  $self->{FAILOVER} = shift;
}

sub set_fetch_currency {
  my $self          = shift;
  $self->{currency} = shift;
}

sub set_required_labels {
  my $self          = shift;
  $self->{REQUIRED} = shift;
}

sub set_timeout {
  my $self         = shift;
  $self->{TIMEOUT} = shift;
}

# =======================================================================
# store_date (public object method)
#
# Given the various pieces of a date, this functions figure out how to
# store them in both the pre-existing US date format (mm/dd/yyyy), and
# also in the ISO date format (yyyy-mm-dd).  This function expects to
# be called with the arguments:
#
# (inforef, symbol_name, data_hash)
#
# The components of date hash can be any of:
#
# usdate   - A date in mm/dd/yy or mm/dd/yyyy
# eurodate - A date in dd/mm/yy or dd/mm/yyyy
# isodate  - A date in yy-mm-dd or yyyy-mm-dd
# year   - The year in yyyy
# month  - The month in mm or mmm format (i.e. 07 or Jul)
# day  - The day
# today  - A flag to indicate todays date should be used.
#
# The separator for the *date forms is ignored.  It can be any
# non-alphanumeric character.  Any combination of year, month, and day
# values can be provided.  Missing fields are filled in based upon
# today's date.
#
sub store_date
{
    my $this = shift;
    my $inforef = shift;
    my $symbol = shift;
    my $piecesref = shift;

    my ($year, $month, $day, $this_month, $year_specified);
    my %mnames = (jan => 1, feb => 2, mar => 3, apr => 4, may => 5, jun => 6,
      jul => 7, aug => 8, sep => 9, oct =>10, nov =>11, dec =>12);

#    printf "In store_date\n";
#    print "inforef $inforef\n";
#    print "piecesref $piecesref\n";
#    foreach my $key (keys %$piecesref) {
#      printf ("  %s: %s\n", $key, $piecesref->{$key});
#    }

    # Default to today's date.
    ($month, $day, $year) = (localtime())[4,3,5];
    $month++;
    $year += 1900;
    $this_month = $month;
    $year_specified = 0;

    # Process the inputs
    if ((defined $piecesref->{isodate}) && ($piecesref->{isodate})) {
      ($year, $month, $day) = ($piecesref->{isodate} =~ m/(\d+)\W+(\w+)\W+(\d+)/);
      $year += 2000 if $year < 100;
      $year_specified = 1;
#      printf "ISO Date %s: Year %d, Month %s, Day %d\n", $piecesref->{isodate}, $year, $month, $day;
    }

    if ((defined $piecesref->{usdate}) && ($piecesref->{usdate})) {
      ($month, $day, $year) = ($piecesref->{usdate} =~ /(\w+)\W+(\d+)\W+(\d+)/);
      $year += 2000 if $year < 100;
      $year_specified = 1;
#      printf "US Date %s: Month %s, Day %d, Year %d\n", $piecesref->{usdate}, $month, $day, $year;
    }

    if ((defined $piecesref->{eurodate}) && ($piecesref->{eurodate})) {
        ($day, $month, $year) = ($piecesref->{eurodate} =~ /(\d+)\W+(\w+)\W+(\d+)/);
      $year += 2000 if $year < 100;
      $year_specified = 1;
#      printf "Euro Date %s: Day %d, Month %s, Year %d\n", $piecesref->{eurodate}, $day, $month, $year;
    }

    if (defined ($piecesref->{year})) {
      $year = $piecesref->{year};
      $year += 2000 if $year < 100;
      $year_specified = 1;
    }
    $month = $piecesref->{month} if defined ($piecesref->{month});
    $month = $mnames{lc(substr($month,0,3))} if ($month =~ /\D/);
    $day  = $piecesref->{day} if defined ($piecesref->{day});

    $year-- if (($year_specified == 0) && ($this_month < $month));

    $inforef->{$symbol, "date"} =  sprintf "%02d/%02d/%04d", $month, $day, $year;
    $inforef->{$symbol, "isodate"} = sprintf "%04d-%02d-%02d", $year, $month, $day;
}

################################################################################
#
# Public Class or Object Methods
#
################################################################################

# =======================================================================
# currency (public object method)
#
# currency allows the conversion of one currency to another.
#
# Usage: $quoter->currency("USD","AUD");
#  $quoter->currency("15.95 USD","AUD");
#
# undef is returned upon error.

sub currency {
  my $this = shift if (ref($_[0]));
  $this ||= _dummy();

  my ($from, $to) = @_;
  return undef unless ($from and $to);

  $from =~ s/^\s*(\d*\.?\d*)\s*//;
  my $amount = $1 || 1;

  # Don't know if these have to be in upper case, but it's
  # better to be safe than sorry.
  $to = uc($to);
  $from = uc($from);

  return $amount if ($from eq $to); # Trivial case.

  my $ua = $this->get_user_agent;

  my $ALPHAVANTAGE_API_KEY = $ENV{'ALPHAVANTAGE_API_KEY'};
  return undef unless ( defined $ALPHAVANTAGE_API_KEY );

  my $try_cnt = 0;
  my $json_data;
  do {
    $try_cnt += 1;
    my $reply = $ua->request(GET "${ALPHAVANTAGE_CURRENCY_URL}"
      . "&from_currency=" . ${from}
      . "&to_currency=" . ${to}
      . "&apikey=" . ${ALPHAVANTAGE_API_KEY} );

    my $code = $reply->code;
    my $desc = HTTP::Status::status_message($code);
    return undef unless ($code == 200);

    my $body = $reply->content;

    $json_data = JSON::decode_json $body;
    if ( !$json_data || $json_data->{'Error Message'} ) {
      return undef;
    }
#     print "Failed: " . $json_data->{'Note'} . "\n" if (($try_cnt < 5) && ($json_data->{'Note'}));
    sleep (20) if (($try_cnt < 5) && ($json_data->{'Note'}));
  } while (($try_cnt < 5) && ($json_data->{'Note'}));

  my $exchange_rate = $json_data->{'Realtime Currency Exchange Rate'}->{'5. Exchange Rate'};

  {
    local $^W = 0;  # Avoid undef warnings.

    # We force this to a number to avoid situations where
    # we may have extra cruft, or no amount.
    return undef unless ($exchange_rate+0);
  }

if ( $exchange_rate < 0.001 ) {
    # exchange_rate is too little. we'll get more accuracy by using
    # the inverse rate and inverse it
    my $inverse_rate = $this->currency( $to, $from );
    {
        local $^W = 0;
        return undef unless ( $exchange_rate + 0 );
    }
    if ($inverse_rate != 0.0) {
        $exchange_rate = int( 100000000 / $inverse_rate + .5 ) / 100000000;
    }
}

  return ($exchange_rate * $amount);
}

# =======================================================================
# currency_lookup (public object method)
#
# search for available currency codes
#
# Usage: $quoter->currency_lookup({ name => qr/australia/i });
#  $quoter->currency_lookup( code => 'EU' );
#  $quoter->currency_lookup( name => 'Euro', code => qr/eu/i );
#  $quoter->currency_lookup();
#
# If more than one lookup parameter is given all must match for
# a currency to match.
#
# undef is returned upon error.

sub currency_lookup {
  my $this = shift if (ref $_[0]);
  $this ||= _dummy();

  # Validate parameters
  my %valid_params = map { $_ => 1 } qw( name code );
  my %params = @_;
  my $param_errors = 0;
  for my $key ( keys %params ) {
    if ( ! exists $valid_params{$key} ) {
      warn "Invalid parameter: $key";
      $param_errors++;
    }
  }
  return undef if $param_errors > 0;

  # Retrieve known currencies
  my $known_currencies = Finance::Quote::Currencies::known_currencies();

  # Return currencies based on parameters
  my $returned_currencies = {};
  if ( scalar keys %params == 0 ) {
    $returned_currencies = $known_currencies;
  }
  else {
    for my $code ( keys %{$known_currencies} ) {
      # Make sure all parameters match
      my $matched = 0;
      if ( exists $params{name}
           &&
           _smart_compare( $known_currencies->{$code}->{name}, $params{name} )
         ) {
        $matched++;
      }
      if ( exists $params{code}
           &&
           _smart_compare( $code, $params{code} )
         ) {
        $matched++;
      }
      if ( $matched == scalar keys %params ) {
        $returned_currencies->{$code} = $known_currencies->{$code}
      }
    }
  }
  return $returned_currencies;
}

# =======================================================================
# parse_csv (public object method)
#
# Grabbed from the Perl Cookbook. Parsing csv isn't as simple as you thought!
#
sub parse_csv
{
    shift if (ref $_[0]); # Shift off the object if we have one.
    my $text = shift;      # record containing comma-separated values
    my @new  = ();

    push(@new, $+) while $text =~ m{
        # the first part groups the phrase inside the quotes.
        # see explanation of this pattern in MRE
        "([^\"\\]*(?:\\.[^\"\\]*)*)",?
           |  ([^,]+),?
           | ,
       }gx;
       push(@new, undef) if substr($text, -1,1) eq ',';

       return @new;      # list of values that were comma-separated
}

# =======================================================================
# parse_csv_semicolon (public object method)
#
# Grabbed from the Perl Cookbook. Parsing csv isn't as simple as you thought!
#
sub parse_csv_semicolon
{
    shift if (ref $_[0]); # Shift off the object if we have one.
    my $text = shift;      # record containing comma-separated values
    my @new  = ();

    push(@new, $+) while $text =~ m{
        # the first part groups the phrase inside the quotes.
        # see explanation of this pattern in MRE
        "([^\"\\]*(?:\\.[^\"\\]*)*)";?
           |  ([^;]+);?
           | ;
       }gx;
       push(@new, undef) if substr($text, -1,1) eq ';';

       return @new;      # list of values that were comma-separated
}

###############################################################################
#
# Legacy Class Methods
#
###############################################################################

# =======================================================================
# sources (public object method)
#
# sources returns a list of sources which can be passed to fetch to
# obtain information.
#
# Usage: @sources   = $quoter->sources();
#        $sourceref = $quoter->sources();

sub sources {
  return get_sources();
}

# default_currency_fields (public method)
#
# This is a list of fields that will be automatically converted during
# currency conversion.  If a module provides a currency_fields()
# function then that list will be used instead.

sub default_currency_fields {
  return get_default_currency_fields();
}

###############################################################################
#
# Legacy Class or Object Methods
#
###############################################################################

# =======================================================================
# set_currency (public object method)
#
# set_currency allows information to be requested in the specified
# currency.  If called with no arguments then information is returned
# in the default currency.
#
# Requesting stocks in a particular currency increases the time taken,
# and the likelyhood of failure, as additional operations are required
# to fetch the currency conversion information.
#
# This method should only be called from the quote object unless you
# know what you are doing.

sub set_currency {
  if (@_ == 1 or !ref($_[0])) { 
    # Direct or class call - there is no class default currency
    return undef;
  }

  my $this = shift;
  if (defined($_[0])) {
    $this->set_fetch_currency($_[0]);
  }

  return $this->get_fetch_currency();
}

# =======================================================================
# Timeout code.  If called on a particular object, then it sets
# the timout for that object only.  If called as a class method
# (or as Finance::Quote::timeout) then it sets the default timeout
# for all new objects that will be created.

sub timeout {
  if (@_ == 1 or !ref($_[0])) { 
    # Direct or class call
    Finance::Quote::set_default_timeout(shift);
    return Finance::Quote::get_default_timeout();
  }

  # Otherwise we were called through an object.  Yay.
  # Set the timeout in this object only.
  my $this = shift;
  $this->set_timeout(shift);
  return $this->get_timeout();
}

###############################################################################
#
# Legacy Object Methods
#
###############################################################################

# =======================================================================
# failover (public object method)
#
# This sets/gets whether or not it's acceptable to use failover techniques.

sub failover {
  my $this = shift;
  my $value = shift;

  $this->set_failover($value) if defined $value;
  return $this->get_failover();
}

# =======================================================================
# require_labels (public object method)
#
# Require_labels indicates which labels are required for lookups.  Only methods
# that have registered all the labels specified in the list passed to
# require_labels() will be called.
#
# require_labels takes a list of required labels.  When called with no
# arguments, the require list is cleared.
#
# This method always succeeds.

sub require_labels {
  my $this = shift;
  my @labels = @_;
  $this->set_required_labels(\@labels);
  return;
}

# =======================================================================
# user_agent (public object method)
#
# Returns a LWP::UserAgent which conforms to the relevant timeouts,
# proxies, and other settings on the particular Finance::Quote object.
#
# This function is mainly intended to be used by the modules that we load,
# but it can be used by the application to directly play with the
# user-agent settings.

sub user_agent {
  my $this = shift;
  return $this->get_user_agent();
}

1;

__END__

=head1 NAME

Finance::Quote - Get stock and mutual fund quotes from various exchanges

=head1 SYNOPSIS

   use Finance::Quote;
   $q = Finance::Quote->new;

   $q->timeout(60);

   $conversion_rate = $q->currency("AUD","USD");
   $q->set_currency("EUR");  # Return all info in Euros.

   $q->require_labels(qw/price date high low volume/);

   $q->failover(1); # Set failover support (on by default).

   %quotes  = $q->fetch("nasdaq",@stocks);
   $hashref = $q->fetch("nyse",@stocks);

=head1 DESCRIPTION

This module gets stock quotes from various internet sources, including
Yahoo! Finance, Fidelity Investments, and the Australian Stock Exchange.
There are two methods of using this module -- a functional interface
that is deprecated, and an object-orientated method that provides
greater flexibility and stability.

With the exception of straight currency exchange rates, all information
is returned as a two-dimensional hash (or a reference to such a hash,
if called in a scalar context).  For example:

    %info = $q->fetch("australia","CML");
    print "The price of CML is ".$info{"CML","price"};

The first part of the hash (eg, "CML") is referred to as the stock.
The second part (in this case, "price") is referred to as the label.

=head2 LABELS

When information about a stock is returned, the following standard labels
may be used.  Some custom-written modules may use labels not mentioned
here.  If you wish to be certain that you obtain a certain set of labels
for a given stock, you can specify that using require_labels().

    name         Company or Mutual Fund Name
    last         Last Price
    high         Highest trade today
    low          Lowest trade today
    date         Last Trade Date  (MM/DD/YY format)
    time         Last Trade Time
    net          Net Change
    p_change     Percent Change from previous day's close
    volume       Volume
    avg_vol      Average Daily Vol
    bid          Bid
    ask          Ask
    close        Previous Close
    open         Today's Open
    day_range    Day's Range
    year_range   52-Week Range
    eps          Earnings per Share
    pe           P/E Ratio
    div_date     Dividend Pay Date
    div          Dividend per Share
    div_yield    Dividend Yield
    cap          Market Capitalization
    ex_div       Ex-Dividend Date.
    nav          Net Asset Value
    yield        Yield (usually 30 day avg)
    exchange     The exchange the information was obtained from.
    success      Did the stock successfully return information? (true/false)
    errormsg     If success is false, this field may contain the reason why.
    method       The module (as could be passed to fetch) which found this
                 information.
    type         The type of equity returned

If all stock lookups fail (possibly because of a failed connection) then
the empty list may be returned, or undef in a scalar context.

=head1 INSTALLATION

To install this module, run the following commands:

    perl Makefile.PL
    make
    make test
    make install

For more detailed instructions, please see the INSTALL file.

=head1 SUPPORT AND DOCUMENTATION

After installing, you can find documentation for this module with the
perldoc command.

    perldoc Finance::Quote

You can also look for information at:

=over

=item RT, CPAN's request tracker

http://rt.cpan.org/NoAuth/Bugs.html?Dist=Finance-Quote

=item AnnoCPAN, Annotated CPAN documentation

http://annocpan.org/dist/Finance-Quote

=item CPAN Ratings

http://cpanratings.perl.org/d/Finance-Quote

=item Search CPAN

http://search.cpan.org/dist/Finance-Quote

=item The Finance::Quote home page

http://finance-quote.sourceforge.net/

=item The Finance::YahooQuote home page

http://www.padz.net/~djpadz/YahooQuote/

=item The GnuCash home page

http://www.gnucash.org/

=back

=head1 AVAILABLE METHODS

=head2 NEW

    my $q = Finance::Quote->new;
    my $q = Finance::Quote->new("ASX");
    my $q = Finance::Quote->new("-defaults", "CustomModule");

With no arguents, this creates a new Finance::Quote object
with the default methods.  If the environment variable
FQ_LOAD_QUOTELET is set, then the contents of FQ_LOAD_QUOTELET
(split on whitespace) will be used as the argument list.  This allows
users to load their own custom modules without having to change
existing code.  If you do not want users to be able to load their own
modules at run-time, pass an explicit argumetn to ->new() (usually
"-defaults").

When new() is passed one or more arguments, an object is created with
only the specified modules loaded.  If the first argument is
"-defaults", then the default modules will be loaded first, followed
by any other specified modules.

Note that the FQ_LOAD_QUOTELET environment variable must begin
with "-defaults" if you wish the default modules to be loaded.

Any modules specified will automatically be looked for in the
Finance::Quote:: module-space.  Hence,
Finance::Quote->new("ASX") will load the module Finance::Quote::ASX.

Please read the Finance::Quote hacker's guide for information
on how to create new modules for Finance::Quote.

=head2 FETCH

    my %stocks  = $q->fetch("usa","IBM","MSFT","LNUX");
    my $hashref = $q->fetch("usa","IBM","MSFT","LNUX");

Fetch takes an exchange as its first argument.  The second and remaining
arguments are treated as stock-names.  In the standard Finance::Quote
distribution, the following exchanges are recognised:

    australia   Australan Stock Exchange
    dwsfunds    Deutsche Bank Gruppe funds
    fidelity    Fidelity Investments
    tiaacref    TIAA-CREF
    troweprice    T. Rowe Price
    europe    European Markets
    canada    Canadian Markets
    usa     USA Markets
    nyse    New York Stock Exchange
    nasdaq    NASDAQ
    uk_unit_trusts  UK Unit Trusts
    vanguard    Vanguard Investments
    vwd     Vereinigte Wirtschaftsdienste GmbH

When called in an array context, a hash is returned.  In a scalar
context, a reference to a hash will be returned.  The structure
of this hash is described earlier in this document.

The fetch method automatically arranges for failover support and
currency conversion if requested.

If you wish to fetch information from only one particular source,
then consult the documentation of that sub-module for further
information.

=head2 SOURCES

    my @sources = $q->sources;
    my $listref = $q->sources;

The sources method returns a list of sources that have currently been loaded and
can be passed to the fetch method.  If you're providing a user with a list of
sources to choose from, then it is recommended that you use this method.

=head2 CURRENCY_LOOKUP

    $currencies_by_name = $q->currency_lookup( name => 'Australian' );
    $currencies_by_code = $q->currency_lookup( code => qr/^b/i      );
    $currencies_by_both = $q->currency_lookup( name => qr/pound/i
                                             , code => 'GB'         );

The currency_lookup method provides a search against the known currencies. The
list of currencies is based on the available currencies in the Yahoo Currency
Converter (the list is stored within the module as the list should be fairly
static).

The lookup can be done by currency name (ie "Australian Dollar"), by
code (ie "AUD") or both. You can pass either a scalar or regular expression
as a search value - scalar values are matched by substring while regular
expressions are matched as-is (no changes are made to the expression).

See L<Finance::Quote::Currencies::fetch_live_currencies> (and the
C<t/currencies.t> test file) for a way to make sure that the stored
currency list is up to date.

=head2 CURRENCY

    $conversion_rate = $q->currency("USD","AUD");

The currency method takes two arguments, and returns a conversion rate
that can be used to convert from the first currency into the second.
In the example above, we've requested the factor that would convert
US dollars into Australian dollars.

The currency method will return a false value if a given currency
conversion cannot be fetched.

At the moment, currency rates are fetched from Yahoo!, and the
information returned is governed by Yahoo!'s terms and conditions.
See Finance::Quote::Yahoo for more information.

=head2 SET_CURRENCY

    $q->set_currency("FRF");  # Get results in French Francs.

The set_currency method can be used to request that all information be
returned in the specified currency.  Note that this increases the
chance stock-lookup failure, as remote requests must be made to fetch
both the stock information and the currency rates.  In order to
improve reliability and speed performance, currency conversion rates
are cached and are assumed not to change for the duration of the
Finance::Quote object.

At this time, currency conversions are only looked up using Yahoo!'s
services, and hence information obtained with automatic currency
conversion is bound by Yahoo!'s terms and conditions.

=head2 FAILOVER

    $q->failover(1);  # Set automatic failover support.
    $q->failover(0);  # Disable failover support.

The failover method takes a single argument which either sets (if
true) or unsets (if false) automatic failover support.  If automatic
failover support is enabled (default) then multiple information
sources will be tried if one or more sources fail to return the
requested information.  Failover support will significantly increase
the time spent looking for a non-existant stock.

If the failover method is called with no arguments, or with an
undefined argument, it will return the current failover state
(true/false).

=head2 USER_AGENT

    my $ua = $q->user_agent;

The user_agent method returns the LWP::UserAgent object that
Finance::Quote and its helpers use.  Normally this would not
be useful to an application, however it is possible to modify
the user-agent directly using this method:

    $q->user_agent->timeout(10);  # Set the timeout directly.


=head2 SCALE_FIELD

    my $pounds = $q->scale_field($item_in_pence,0.01);

The scale_field() function is a helper that can scale complex fields such
as ranges (eg, "102.5 - 103.8") and other fields where the numbers should
be scaled but any surrounding text preserved.  It's most useful in writing
new Finance::Quote modules where you may retrieve information in a
non-ISO4217 unit (such as cents) and would like to scale it to a more
useful unit (like dollars).

=head2 ISOTIME

    $q->isoTime("11:39PM");    # returns "23:39"
    $q->isoTime("9:10 AM");    # returns "09:10"

This function will return a isoformatted time

=head1 ENVIRONMENT

Finance::Quote respects all environment that your installed
version of LWP::UserAgent respects.  Most importantly, it
respects the http_proxy environment variable.

=head1 BUGS

There are no ways for a user to define a failover list.

The two-dimensional hash is a somewhat unwieldly method of passing
around information when compared to references.  A future release
is planned that will allow for information to be returned in a
more flexible $hash{$stock}{$label} style format.

There is no way to override the default behaviour to cache currency
conversion rates.

=head1 COPYRIGHT & LICENSE

 Copyright 1998, Dj Padzensky
 Copyright 1998, 1999 Linas Vepstas
 Copyright 2000, Yannick LE NY (update for Yahoo Europe and YahooQuote)
 Copyright 2000-2001, Paul Fenwick (updates for ASX, maintenance and release)
 Copyright 2000-2001, Brent Neal (update for TIAA-CREF)
 Copyright 2000 Volker Stuerzl (DWS and VWD support)
 Copyright 2000 Keith Refson (Trustnet support)
 Copyright 2001 Rob Sessink (AEX support)
 Copyright 2001 Leigh Wedding (ASX updates)
 Copyright 2001 Tobias Vancura (Fool support)
 Copyright 2001 James Treacy (TD Waterhouse support)
 Copyright 2008 Erik Colson (isoTime)

This program is free software; you can redistribute it and/or modify
it under the terms of the GNU General Public License as published by
the Free Software Foundation; either version 2 of the License, or (at
your option) any later version.

Currency information fetched through this module is bound by
Yahoo!'s terms and conditons.

Other copyrights and conditions may apply to data fetched through this
module.  Please refer to the sub-modules for further information.

=head1 AUTHORS

  Dj Padzensky <djpadz@padz.net>, PadzNet, Inc.
  Linas Vepstas <linas@linas.org>
  Yannick LE NY <y-le-ny@ifrance.com>
  Paul Fenwick <pjf@cpan.org>
  Brent Neal <brentn@users.sourceforge.net>
  Volker Stuerzl <volker.stuerzl@gmx.de>
  Keith Refson <Keith.Refson#earth.ox.ac.uk>
  Rob Sessink <rob_ses@users.sourceforge.net>
  Leigh Wedding <leigh.wedding@telstra.com>
  Tobias Vancura <tvancura@altavista.net>
  James Treacy <treacy@debian.org>
  Bradley Dean <bjdean@bjdean.id.au>
  Erik Colson <eco@ecocode.net>

The Finance::Quote home page can be found at
http://finance-quote.sourceforge.net/

The Finance::YahooQuote home page can be found at
http://www.padz.net/~djpadz/YahooQuote/

The GnuCash home page can be found at
http://www.gnucash.org/

=head1 SEE ALSO

Finance::Quote::AEX, Finance::Quote::ASX, Finance::Quote::Cdnfundlibrary,
Finance::Quote::DWS, Finance::Quote::Fidelity, Finance::Quote::FinanceCanada,
Finance::Quote::Fool,
Finance::Quote::FTPortfolios, Finance::Quote::Tdefunds,
Finance::Quote::Tdwaterhouse, Finance::Quote::Tiaacref,
Finance::Quote::Troweprice, Finance::Quote::Trustnet,
Finance::Quote::VWD, Finance::Quote::Yahoo::Australia,
Finance::Quote::Yahoo::Europe, Finance::Quote::Yahoo::USA,
LWP::UserAgent

You should have also received the Finance::Quote hacker's guide with
this package.  Please read it if you are interested in adding extra
methods to this package.  The hacker's guide can also be found
on the Finance::Quote website, http://finance-quote.sourceforge.net/

=cut<|MERGE_RESOLUTION|>--- conflicted
+++ resolved
@@ -48,11 +48,10 @@
               DWS FTPortfolios Fidelity FidelityFixed FinanceCanada Fool
               FTfunds HU GoldMoney HEX IEXCloud IndiaMutual LeRevenu
               ManInvestments Morningstar MorningstarAU MorningstarCH
-              MorningstarJP MStaruk NZX Platinum SEB SIXfunds SIXshares
+              MorningstarJP MStaruk NZX Oslobors Platinum SEB SIXfunds SIXshares
               StockHouseCanada TSP TSX Tdefunds Tdwaterhouse Tiaacref
               TNetuk Troweprice Trustnet Union USFedBonds VWD ZA
               Cominvest Finanzpartner YahooJSON YahooYQL ZA_UnitTrusts/;
- 
 
 # Call on the Yahoo API:
 #  - "f=l1" should return a single value - the "Last Trade (Price Only)"
@@ -335,7 +334,6 @@
       die "missing value for named parameter $_[$i]" if $i + 1 == @_;
       die "unexpect type for value of named parameter $_[$i]" if ref $_[$i+1] ne $named_parameter{$_[$i]}[0];
 
-<<<<<<< HEAD
       $this->{$named_parameter{$_[$i]}[1]} = $_[$i+1];
       $i += 1;
     }
@@ -357,17 +355,6 @@
   }
   elsif (@load_modules == 0) {
     push(@load_modules, @MODULES);
-=======
-    @modules = qw/AEX AIAHK AlphaVantage ASEGR ASX BMONesbittBurns
-        BSERO Bourso Cdnfundlibrary Citywire CSE Currencies Deka
-        DWS FTPortfolios Fidelity FidelityFixed FinanceCanada Fool
-        FTfunds HU GoldMoney HEX IEXCloud IndiaMutual LeRevenu
-        ManInvestments Morningstar MorningstarAU MorningstarCH
-        MorningstarJP MStaruk NZX Platinum Oslobors SEB SIXfunds
-        SIXshares StockHouseCanada TSP TSX Tdefunds Tdwaterhouse
-        Tiaacref TNetuk Troweprice Trustnet Union USFedBonds VWD ZA
-        Cominvest Finanzpartner YahooJSON YahooYQL ZA_UnitTrusts/;
->>>>>>> 491546ce
   }
 
   $this->_load_modules(@load_modules);
