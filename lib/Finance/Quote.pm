--- conflicted
+++ resolved
@@ -45,7 +45,7 @@
 
 @MODULES = qw/AEX AIAHK ASEGR ASX AlphaVantage BMONesbittBurns BSERO Bourso CSE Cdnfundlibrary
               Citywire Cominvest Currencies DWS Deka FTPortfolios FTfunds Fidelity FidelityFixed
-              Finanzpartner Fool GoldMoney HEX HU IEXCloud IndiaMutual LeRevenu MStaruk
+              Finanzpartner Fool Fundata GoldMoney HEX HU IEXCloud IndiaMutual LeRevenu MStaruk
               ManInvestments Morningstar MorningstarAU MorningstarCH MorningstarJP NZX Oslobors
               Platinum SEB SIXfunds SIXshares TNetuk TSP TSX Tdefunds Tdwaterhouse
               Tiaacref Troweprice Trustnet USFedBonds Union VWD XETRA YahooJSON YahooYQL ZA ZA_UnitTrusts/;
@@ -259,7 +259,6 @@
       return @r > 0;
     }
   }
-<<<<<<< HEAD
   else {
     if ( ref $val2 eq 'Regexp' ) {
       return $val1 =~ $val2;
@@ -267,26 +266,6 @@
     else {
       return index($val1, $val2) > -1
     }
-=======
-
-  # If we get an empty new(), or one starting with -defaults,
-  # then load up the default methods.
-
-  if ( !@reqmodules or $reqmodules[0] eq "-defaults" ) {
-    shift(@reqmodules) if (@reqmodules);
-
-    # Default modules
-
-    @modules = qw/AEX AIAHK AlphaVantage ASEGR ASX BMONesbittBurns
-        BSERO Bourso Cdnfundlibrary Citywire CSE Currencies Deka
-        DWS FTPortfolios Fidelity FidelityFixed FinanceCanada Fool
-        FTfunds Fundata HU GoldMoney HEX IEXCloud IndiaMutual LeRevenu
-        ManInvestments Morningstar MorningstarAU MorningstarCH
-        MorningstarJP MStaruk NZX Platinum Oslobors SEB SIXfunds
-        SIXshares StockHouseCanada TSP TSX Tdefunds Tdwaterhouse
-        Tiaacref TNetuk Troweprice Trustnet Union USFedBonds VWD ZA
-        Cominvest Finanzpartner YahooJSON YahooYQL ZA_UnitTrusts/;
->>>>>>> 8587f3e6
   }
 }
 
@@ -1481,9 +1460,10 @@
 Finance::Quote::Currencies, Finance::Quote::DWS, Finance::Quote::Deka,
 Finance::Quote::FTPortfolios, Finance::Quote::FTfunds,
 Finance::Quote::Fidelity, Finance::Quote::FidelityFixed,
-Finance::Quote::Finanzpartner, Finance::Quote::Fool, Finance::Quote::GoldMoney,
-Finance::Quote::HEX, Finance::Quote::HU, Finance::Quote::IEXCloud,
-Finance::Quote::IndiaMutual, Finance::Quote::LeRevenu, Finance::Quote::MStaruk,
+Finance::Quote::Finanzpartner, Finance::Quote::Fool, Finance::Quote::Fundata
+Finance::Quote::GoldMoney, Finance::Quote::HEX, Finance::Quote::HU,
+Finance::Quote::IEXCloud, Finance::Quote::IndiaMutual,
+Finance::Quote::LeRevenu, Finance::Quote::MStaruk,
 Finance::Quote::ManInvestments, Finance::Quote::Morningstar,
 Finance::Quote::MorningstarAU, Finance::Quote::MorningstarCH,
 Finance::Quote::MorningstarJP, Finance::Quote::NZX, Finance::Quote::Oslobors,
