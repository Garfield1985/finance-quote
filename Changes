{{$NEXT}}
<<<<<<< HEAD
	* Added methodinfo hash to Tradegate.pm - PR #465
	* Added label isin, open, ask, bid, time to Tradegate.pm - PR #465
	* Fixed Tradegate.pm - Search for ETFs - PR #465
=======
	* Fixed malformed character in YahooWeb.pm - Issue #468
	* Changed useragent in YahooJSON.pm - Issue #467
	* Added methodinfo hash to AEX.pm - PR #466
	* Added label exchange, close, time to AEX.pm - PR #466
>>>>>>> 0eab8cae
	* Fixed XETRA.pm - Issue #460
	* Added methodinfo hash to Fool.pm
	* Fixed MorningstarJP.pm - Issue #443 - PR #451

1.64      2024-11-27 18:11:09-08:00 America/Los_Angeles
	* Update AlphaVantage.pm - Issue #447
	* Fix to Stooq.pm - Issue #445
	* Updated ASX.pm - Issue #404
	* Added more fields to CSE.pm and exposed all labels.
	* Changed parsing in Comdirect.pm - Issue #413
	* Complete rewrite of OnVista.pm - Issue #414
	* Minor fix to FinanceAPI decoding JSON - Issue #434
	* Modified YahooJSON to deal with "nan" as dividend yield in JSON.
	* New CurrencyRates module, CurrencyRates/FinanceAPI - Issue #427
	* Fixed Bourso.pm - Issue #417
	* Allowed Currency Rates modules Fixer.pm and OpenExchange.pm to read their API keys from environment variables - Issue #426

1.63      2024-09-21 12:47:39-07:00 America/Los_Angeles
	* Fixed TesouroDireto.pm - Using different source URL - PR #424
	* Added FinanceAPI.pm - Requires API key from https://financeapi.net/. US and other exchange data available.
	* Fixed BVB.pm - Issue #409
	* Fixed BSEIndia.pm - Issue #410 and removed Unzip as quotes file is now a CSV file
	* Fixed NSEIndia.pm - Issue #410
	* Fixed NZX.pm - Issue #401

1.62      2024-05-16 18:19:12-07:00 America/Los_Angeles
	* Fixed AEX.pm
	* Removed throttling from AlphaVantage.pm - Issue #363
	* Added CurrencyFreaks.pm - new currency module
	* YahooJSON.pm - added more error handling - Issue #390
	* Fixed MarketWatch.pm module - Issue #389
	* Fool.pm - Rewrote Fool.pm and added back to F::Q. Issue #379.
	* New Module! StockData.pm. Methods stockdata, nyse, nasdaq.
	* Modified yahooJSON.pm module in order handle EU consent redirects better.
  * TwelveData.pm - Added "last" to data being returned
	* BorsaItaliana.pm - New module for Borsa Italiana, Italian traded bonds using ISIN
	* YahooWeb.pm - Issue #377. Modified YahooWeb to account for changes from Yahoo.

1.61      2024-04-18 21:34:24-07:00 America/Los_Angeles
	* SIX.pm - Changed lookup for currency, added lookups for symbol and last. Issue #380
	* YahooJSON.pm - URLs to retrieve required cookies and crumbs were changed to allow EU based users to use the module. Issue #373

1.60      2024-04-15 17:34:46-07:00 America/Los_Angeles
	* Removed not working modules. Issues #346, #366, and #368.
		Fidelity.pm, Cdbfundlibrary.com, Fundata.pm, and Fool.pm.
	* YahooJSON.pm - Added code to retrieve cookies and a "crumb" required
		to continue to utilize the v11 API. Issue #369.
		The YahooJSON.pm currency module was changed to use the v8 API.
	* Added initial version of CONTRIBUTING.pod that metacpan.org utilizes.
		It will completely replace the Hacker's Guide in the future.
	* Bloomberg.pm - Changed module to extract data from JSON structure embedded within the HTML - Issue #360
	* NSEIndia.pm - Eliminated need to use temp folders by storing file data from URL into a variable.
	
1.59      2023-12-31 14:52:12-08:00 America/Los_Angeles
	* Fixed XETRA, Tradegate and SInvestor after webpage was restructured - Issue #350
	* Fidelity.pm temporarily disabled - Issue #346
	* Finanzpartner.pm - Fix scraper, did not work if quote was higher than the previous day's quote.
	* GoogleWeb.pm - Updated to retrieve mutual fund and BATS prices - Issue #355
	* BSEIndia.pm - Updated to use standardized data file at URL
	  https://www.bseindia.com/download/BhavCopy/Equity/BSE_EQ_BHAVCOPY_{DDMMYYYY}.ZIP
	  Eliminated need to use temp folders by storing standardized file data from URL into a variable.
	  Updated names of source fields to conform to those in the standardized data file
	* IndiaMutual.pm - Eliminated need to use temp folders by storing nav file data from URL into a variable.
	* TMX.pm - Correct a self-reference in documentation - PR #345
	* Stooq.pm - Added new currencies and a fix for commodities' prices
	* YahooWeb.pm - Skip rows in the price table where the prices are "-".
	  This seems to happen sometimes with TIAA (and perhaps other) securities
	  including TILIX and QCILIX
	* TSP.pm - Was not returning hash when the HTTP GET failed completely
	  or the content did not contain the expected CSV file. - Issue #338
	* BSEIndia.pm - Removed print when symbol not found - Issue #335

1.58      2023-08-12 10:59:05-07:00 America/Los_Angeles
	* Consorsbank.pm - New module - PR #329
	* Stooq.pm - New module - Issue #203
	* Bloomberg.pm - Changed modules to utilize cookie jar - PR #331 - Issue #324
	* AlphaVantage.pm - Apply currency scaling (GBp -> GBP) when symbol
	  had additional ".X" suffix - Issue #281
	  Fixed check for "Information" JSON usually returned when daily API
	  limit has been reached.
	* YahooWeb.pm - Fixed incorrect pricing for single character symbols
	  and changed URL to get trade date - Issues #314 #319
	* Another fix to the URL in YahooJSON and CurrencyRates/YahooJSON - Issue #318

1.57      2023-07-01 12:37:07-07:00 America/Los_Angeles
	* Correct set exchange in YahooJSON.pm - Issue #306
	* Added close, change and p_change to Tradegate, XETRA and Sinvestor
	  Added optional parameter INST_ID to specify the institute id.
	  Fixed bug in Tradegate, XETRA and Sinvestor for numbers equal or higher than 1.000 - PR #304
	* Added GoogleWeb Module
	* YahooWeb module added - PR #296
	* Added MarketWatch Module
	* Replaced cached file with IO::String object in IndiaMutual.pm
	* Fixed missing date in AEX.pm - Issue #298
	* Fixed Examples in POD Documentation in a few modules - PR #295
	* move use strict to be the first statement in TreasuryDirect.pm and TwelveData.pm #290
	* remove old perl version requirement statements from TreasuryDirect.pm and TwelveData.pm #290
	* removed Data::Dumper that caused another test to fail from TreasuryDirect.pm #290
        * Fixed Fool.pm and fool.t - PR #289

1.56      2023-05-29 14:56:23-07:00 America/Los_Angeles
	* Replaced Tradeville.pm with BVB.pm - Issue #269
	* Added new TwelveData module
	* Updated YahooJSON.pm and CurrencyRates/YahooJSON.pm to use https://query2.finance.yahoo.com/v11 - PR #284
	* Bourso.pm - Squash anything but numbers and period in quote values.
	* Renamed MStarUK.pm to MorningstarUK.pm
	* Added get_features method - PR #260

1.55      2023-05-13 12:22:00-07:00 America/Los_Angeles
	* Added YahooJSON currency rate module PR #270
	* Added TRV => CAD in AlphaVantage.pm. Issue #265 - PR #267
	* Quick fix for YahooJSON.pm API
	* URL Change for MorningstarJP. Issue #261
	* Regex fix in FTfunds.pm and changed test cases ftfunds.t. PR #262

1.54      2022-12-26 15:25:02-08:00 America/Los_Angeles
	* Fix to AEX.pm - Issue #235 - PR #244
	* New modules Sinvestor.pm Tradegate.pm and XETRA.pm PR #243
	* Updates to TMX.pm (Toronto Stock Exchange) PR #248 and #253
	* Reverted API change (PR #230) in
	  CurrencyRates/AlphaVantage.pm PR #249
	* Fix to Fondsweb.pm PR #250

1.53      2022-10-08 18:11:07-07:00 America/Los_Angeles
	* dist.ini - changed bugtracker.web to
	  https://github.com/finance-quote/finance-quote/issues
	* DWS.pm - Set $info{$symbol, 'symbol'} to $symbol.
	* Union.pm - #231 - reworked for a different CSV file.
        * CurrencyRates/AlphaVantage.pm - API CURRENCY_EXCHANGE_RATE
          no longer accepts free API keys. Changed to use FX_DAILY API. 
          Issue #229 PR #230
        * Set minimum version for LWP::UserAgent in dist.ini to
          honor redirects.
        * CurrencyRates/AlphaVantage.pm - Added logic to account
          for empty JSON returned from currency exchange fetch.
        * Bourso.pm - Added Europe and France back as failover
          methods. These were removed some time ago in commit e26484b.
        * Tradeville.pm - Changed hostname in URL to tradeville.ro.
          Added logic to better account for the symbol not being
          found.
        * YahooJSON.pm - #202 - Account for symbols with '&'.
        * Minor change to isoTime function in Quote.pm.
        * Updated TSP.pm - PR #227 - update URL and handling of dates.

1.52      2022-07-03 15:15:38-07:00 America/Los_Angeles
        * Quote.pm - Fixed logic for FQ_LOAD_QUOTELET starting with "-defaults"
          reported in issue #197. PR #199.
        * AlphaVantage currency module: Don't recurse infinitely when exchange
          rate is less than .001 (PR 193)
        * Bourso.pm - Fixed data bug reported in issue #174 with PR #194.
        * TSP.pm - Minor fix for URL used to retrieve data. PR #195.
          Note: URL was changed after the PR was merged.
          Module remains in a non-working status.
        * TesouroDireto.pm - New module for Brazilian's National Treasury
          public bounds. PR #198.
        * Bloomberg.pm - Update Bloomberg class names #205. Correct html
          parsing errors.
        * MorningstarCH.pm - Re-enabled and fixed in #207.
        * ZA.pm - Change to return price from sharenet in major denomination.
          PR #208.
        * Changes to SourceForge project website HTML files.
        * Add [Prereqs] to dist.ini. #215

1.51      2021-07-04 14:41:59-07:00 America/Los_Angeles
        * Fix bugs in t/fq-object-methods.t
        * Add code to hide warning in t/currency_lookup.t

1.50      2021-06-26 20:52:16-07:00 America/Los_Angeles
        * New modules: CurrencyRates
        * Updated modules: ASX, TIAA-CREF, Fool, Currencies
        * Corrected some POD issues (thanks to the Debian Perl Group)

1.49      2019-06-30 12:20:58+02:00 Europe/Brussels
        * Alphavantage: Removed Time::HiRes dependency due to mswin32
          not supporting clock_gettime calls.

1.48      2019-06-30 01:19:14+02:00 Europe/Brussels
        * Alphavantage: Add a waiting mechanism to comply to
          alphavantage use terms
        * Alphavantage: Added several stock exchange support and
          currency
        * Updated modules: Union, Deka, Indiamutual, ASX, Yahoojson,
          TSP, AEX, Fool
        * New modules: IEXTrading, MorningstarAU, MorningstarCH,
          IEXCloud
        * Yahoo: removed modules referring to yahoo API, which yahoo
          stopped
        * BUGFIX: 'use of uninitialized value' returned by perl could
          make gnucash fail when more than 15 quotes where requested
        * BUGFIX: MS Windows does not support %T in strftime call
        * Added new documentation files: Release.txt, Hackers-Guide,
          Modules-README.yml
        * We started moving known failing tests into TODO blocks
        * This release is the result of hard work by Bruce Schuck,
          Vincent Lucarelli, Pieter-Jan Vandormael, Manuel Friedli,
          Jalon Avens, Chris Good, Mark J. Cox, Eelco Dolstra, Henrik
          Ahlgren, Vinay Shastry, Mike Alexander, Erik Colson.
        * Special thanks go to Bruce Schuck and Vincent Lucarelli
          which joined the maintainers team!

1.47      2017-11-12 17:19:42+01:00 Europe/Brussels
        * Use AlphaVantage for currency quotes instead of Yahoo (Mike Alexander)

1.46      2017-11-12 17:13:15+01:00 Europe/Brussels
        * Drop long-obsolete debian directory (Florian Schlichting)
        * AlphaVantage:
          - added support for .IL => USD currency and division (Adriano Baldi)
          - graceful error catchup (Mike Alexander)
        * Yahoojson:
          - module adapted to new URL and returned json (Rafael Casali)

1.45      2017-11-08 21:35:51+01:00 Europe/Brussels
        * alphavantage
          * more suffix - currency pairs added
          * GBP and GBX divided by 100

1.44      2017-11-07 21:57:57+01:00 Europe/Brussels
        * Added currencies for .SA (Brazil) and .TO (Canada/Toronto) markets
        * Setup a pause of .7s between queries in AlphaVantage.pm to limit queries

1.43      2017-11-06 23:41:47+01:00 Europe/Brussels
        * Added currency for .DE market
        * BUGFIX in currency determination regex

1.42      2017-11-06 19:04:25+01:00 Europe/Brussels
        * more tests in alphavantage.t
        * BUG resolved: removed time from $last_refresh when markets are open

1.41      2017-11-06 16:06:41+01:00 Europe/Brussels
        * return symbol for AlphaVantage data

1.39
        * added AlphaVantage module (Matthew Patterson)
        * some other module changes: yahoojson, Morningstar, Bourso, TSX (not working)

1.38      2015-08-22 13:22:56+02:00 Europe/Brussels
        * module updates: tiaacref, yahooJSON, FTfunds, MStaruk, USFedBonds, GoldMoney
        * new modules: fidelityfixed (Peter Ratzlaff), yahooYQL
        * removed modules: MTGox
        * more tests: yahoo_speed.t, tiaacref.t

1.37      2015-02-01 20:24:32+01:00 Europe/Brussels
        * modified 00-use.t to show more info
        * Remove Crypt::SSLeay dependency in favor of LWP::Protocol::https (Geert Janssens)
        * Updated HU.pm and test file to current website (Kristof Marussy)

1.36      2015-01-31
        * MorningstarJP : changed dependency from Date::Calc to DateTime

1.35      2014-06-17 08:06:14+02:00 Europe/Brussels
        * BUGFIX: VWD - currency returned.

1.34      2014-06-15 21:30:03+02:00 Europe/Brussels
        * VWD adapted to recent website change.

1.33      2014-06-01 11:24:24+02:00 Europe/Brussels
        * BUGFIX: yahoo_json never returns currency. so don't set a default.
                  yahoo_json returned current timestamp instead of quote date.

1.32      2014-05-18 21:55:12+02:00 Europe/Brussels
        * return "symbol" for yahoo_json module
        * allow to retrieve ISIN codes with VWD module

1.31      2014-05-04 22:56:45+02:00 Europe/Brussels
        * Case mismatch in ZA_UnitTrusts pod

1.30      2014-05-04 21:56:34+02:00 Europe/Brussels
        * Bourso.pm works on current website changes. Thanks to Guillaume
        * New module CSE.pm by Hiranya Samarasekera. Covers Colombo Stock
          Exchange (CSE) in Sri Lanka.

1.29      2014-04-08 08:28:25+02:00 Europe/Brussels
        * New module za_unittrusts. kudos to Rolf Endres.
	* Indiamutual patched to current website. kudos to Vinay S Shastry.

1.28      2014-03-16 12:05:19+01:00 Europe/Brussels

        * Removed some unnecessary dependencies

1.27      2014-03-05 15:04:22+01:00 Europe/Brussels

        * New module YahooJSON added (Abhijit Kshirsagar)
        * mtgox.t should not create errors when ONLINE_TEST is not defined

1.26      2014-03-03 22:24:58+01:00 Europe/Brussels

        * VWD adapted to current website (skaringa)
        * Boursorama module mostly fixed (Arnaud Gardelein)

1.25      2014-03-02 23:18:23+01:00 Europe/Brussels

        * AEX.pm : Some checking added. Not working yet
        * Quote.pm : readded sub parse_csv_semicolon.

1.24      2014-03-02 21:39:00+01:00 Europe/Brussels

        * Added module Citywire.pm written by Martin Sadler
        * Added module FTfunds.pm written by Martin Sadler
        * Added module MStaruk.pm written by Martin Sadler
        * Added module TNetuk.pm written by Martin Sadler
        * Data::Dumper is no more required to build

1.23_02   2014-03-02 14:46:41+01:00 Europe/Brussels (TRIAL RELEASE)

        TEST RELEASE

1.22      2014-03-02 10:38:18+01:00 Europe/Brussels (TRIAL RELEASE)

        TEST RELEASE

1.21      2014-03-02 09:56:38+01:00 Europe/Brussels (TRIAL RELEASE)

        * ASX.pm now supports querying more than 10 symbols (goodvibes2)
        * Travis config added for automated test build
        * BUILD: Updated to use Dist::Zilla

2014-02-17  Erik Colson <eco@ecocode.net>

	* INSTALLATION FIX: Install Date::Calc as dependency

2014-02-16  Erik Colson <eco@ecocode.net>

	* MtGox support added by Sam Morris
	* MorningstarJP support added by Christopher Hill
	* Yahoo modules changed due to site change

2010-02-16  Erik Colson <eco@ecocode.net>

	* TSP.pm updated. Patch from Kevin Ryde.
	* YAHOO/Base.pm added conversion from 'B' billions to
	                numbers. Patch from Kevin Ryde.
	* Billions support moved to Quote.pm

2009-10-05  Erik Colson <eco@ecocode.net>

	* Lots of tests added

2009-10-04  Erik Colson <eco@ecocode.net>

	* IndiaMutual.t tests added
	* Yahoo_europe: Bug 44245 solved. Wrong fields returned.
	* Documentation: Bug 48818 corrected.

2009-10-03  Erik Colson <eco@ecocode.net>

	* yahoo_europe.t tests corrected

2009-09-30  Erik Colson <eco@ecocode.net>

	* Bourso.t tests corrected

2009-09-29  Erik Colson <eco@ecocode.net>

	* AEX.pm removed code for options and futures. (didn't work)

2009-07-19  Erik Colson <eco@ecocode.net>

	* Bug in Yahoo::Base corrected. Sometimes year range is wrongly returned.

2009-07-19  Giles Robertson

	* Bug in Yahoo::Base corrected. GBp wrongly interpreted.

2009-07-19  Stephan Ebelt

	* Goldmoney.pm patched. support for platinum added.

2009-07-18  Zoltan Levardy <zoltan@levardy.org>

	* New module HU.pm (Hungarian stocks)

2009-06-14  Divakar Ramachandran

	* Bug RT 46155 solved by modifying link in IndiaMutual.pm

2009-06-14  Stephan Ebelt

	* Cominvest URL modified

2009-06-14  Erik Colson <eco@ecocode.net>

	* currencies adapted to yahoo denomination

2009-06-13  Sattvik

	* currency retrieval updated (yahoo website changed)

2009-04-27  Bradley Dean <bjdean@bjdean.id.au>

	* ASX.pm updated due to website change

2009-04-13  Erik Colson <eco@ecocode.net>

	* Release 1.16

2009-04-12  Erik Colson <eco@ecocode.net>

	* BUGFIX: Bourso.pm allmost completely rewritten due to website change.
	* BUGFIX: Morningstar.pm patched by Fredrik Persson.
	* BUGFIX: AEX.pm patched by Herman van Rink.

2009-03-19  Erik Colson <eco@ecocode.net>

	* BUGFIX: 12:XXpm formatted time handling.

2009-03-04  Erik Colson <eco@ecocode.net>

	* RENAMED ITE is now RZR

2009-03-02  Erik Colson <eco@ecocode.net>

	* BUGFIX: ZA.pm patched.

2009-03-01  Erik Colson <eco@ecocode.net>

	* BUGFIX: Stephen Ebelt patch applied for goldmoney.pm
	* BUGFIX: Encoding problem solved by Ashwin

2009-02-16  Bradley Dean <bjdean@bjdean.id.au>

	* NEW: Function fetch_live_currencies.

2009-02-15  Bradley Dean <bjdean@bjdean.id.au>

	* NEW: Module Finance::Quote::Currencies created for use in
          currency_lookup.

2008-12-05  Erik Colson <eco@ecocode.net>

	* Finanzpartner module adapted to site updated. By Jan Wilamowius.
	* Morningstar patched by Fredrik Persson.

2008-11-09  Erik Colson <eco@ecocode.net>

	* Bourso.pm updated due to website update. By Bernard Fuentes

2008-10-26  Erik Colson <eco@ecocode.net>

	* BUG correction : IndiaMutual.pm: symbol not set it module.
	* Release 1.15

2008-10-21  Erik Colson <eco@ecocode.net>

        * BUG correction : function isoTime - make sure $hours and $mins are treated as numbers
        * use sprintf in isoTime

2008-10-15  Erik Colson <eco@ecocode.net>

        * Release 1.14

2008-10-13  Erik Colson <eco@ecocode.net>

        * Finanzpartner.pm added by Jan Willamowius

2008-10-12  Erik Colson <eco@ecocode.net>

        * isoTime function added
        * added quote.t
        * yahoo time is now format using isoTime

2008-10-11  Erik Colson <eco@ecocode.net>

        * added prerequisite for HTML::TreeBuilder
        * union.t from todo

2008-10-10  Paul Fenwick <pjf@cpan.org>
        * TEST: Ensure Data::Dumper is not accidently left in
          F::Q code.

2008-10-07  Erik Colson <eco@ecocode.net>

        * Root README added
        * BUGFIX: asx.t

2008-10-05  Erik Colson <eco@ecocode.net>

        * Added Cominvest module from Stephan Ebelt

2008-10-04  Erik Colson <eco@ecocode.net>

        * Failing tests moved to todo-state for trustnet, usfedbonds,
          bourso, deka, union
        * BUGFIX: currency.t
        * BUGFIX: lerevenu.t - index ID corrected

2008-10-02  Erik Colson <eco@ecocode.net>

        * Failing tests moved to todo-state for ftportfolios, aiahk, nzx,
          maninvestments.

2008-09-30  Paul Fenwick <pjf@cpan.org>

        * BUGFIX: Applied patch from Bill Carlson to fix Tiaacref.pm.
          Thanks Bill, you rock!

2008-09-28  Erik Colson <eco@ecocode.net>

	* StockHouseCanada.pm updated to new site layout

	* DWS.pm updated

2008-09-27  Erik Colson <eco@ecocode.net>

	* VWD.pm updated to new site layout

	* TSX.pm added

2008-09-27  Paul Fenwick  <pjf@cpan.org>

        * DOCUMENTATION: Fixed malformed formatting in authors
          email addresses in Fiannce/Quote.pm.

2008-09-26  Erik Colson <eco@ecocode.net>

	* AEX.pm updated to new site layout (comma used in numbers)

2008-09-22  Paul Fenwick  <pjf@cpan.org>

        * BUILD: Module::Install 0.77 is now used for building
        and installation.  (PJF)

        * TESTING: Finance::Quote's test system has been restructured.
        Tests are now run during installation, but online and author
        tests are skipped by default.  (PJF)

2008-09-21  Erik Colson <eco@ecocode.net>

	* lib/Finance/Quote/Yahoo/Brasil.pm: Enable semicolon.

2007-05-13  David Hampton  <hampton@employees.org>

	* lib/Finance/Quote/SEB.pm: Patch from Henrik Riomar <henrik.riomar at
	gmail.com> to fix a problem finding quotes for funds with the Swedish
	chars åäö in the name.

	* lib/Finance/Quote/IndiaMutual.pm: Patch from Devendra Gera <gera0ul
	at yahoo.com> to remove white space when splitting the results in the
	AMFI data file.

2007-01-07  David Hampton  <hampton@employees.org>

	* CVSTAG: finance_quote_1_13

	* lib/Finance/Quote.pm: Update version to 1.13.

	* lib/Finance/Quote.pm: Update the store_date() function for the
	case when the year isn't explicitly stated.  If the specified
	month would put the quote in the future, then consider this a
	quite from last year.  manly intended to handle the rollover from
	December to January on web sites that don't specify the year.
	Suggestion from Christian Lupien.

	* lib/Finance/Quote/BMONesbittBurns.pm: Enhance module to support
	mutual fund quotes (which have less data than stock quotes).
	Correct date format parsing.  Fix from Christian Lupien <lupien at
	users.sourceforge.net>.

	* lib/Finance/Quote/StockHouseCanada.pm: The fund name seems to be
	a moving target. Search all tables of depth one looking for it.

2007-01-01  David Hampton  <hampton@employees.org>

	* lib/Finance/Quote/FTPortfolios.pm: Rewrite this module for the
	new web site design.

	* lib/Finance/Quote/TSP.pm: Strip spaces around the dollar values.

	* lib/Finance/Quote/FinanceCanada.pm: Rewrite this module for the
	new web site design.

	* test/*.t: Some restructuring of tests.  Add a couple more tests
	on dates.  Replace a couple of test stocks that are no longer
	valid.

	* test/*.t: Accept last year as a valid date.  Comes in hand when
	testing modules at the start of the new year.

	* lib/Finance/Quote/ZA.pm: Update for changes in the display of
	the web site.

2006-12-31  David Hampton  <hampton@employees.org>

	* lib/Finance/Quote/StockHouseCanada.pm:
	* test/stockhousecanada.t: New module for getting Canadian Mutual
	fund quotes from Chris Carton <ctcarton@gmail.com>.

	* lib/Finance/Quote/Deka.pm: Update for changes in the display
	of the web site.  Now uses an https url.

	* lib/Finance/Quote/LeRevenu.pm: Updates from Dominique Corbex for
	changes in the display of the web site.

	* lib/Finance/Quote/Trustnet.pm: Update for changes in the display
	of the web site.

2006-09-11  David Hampton  <hampton@employees.org>

	* Move AIA.pm to AIAHK.pm since AIA has sites in multiple
	countries.

2006-09-10  David Hampton  <hampton@employees.org>

	* lib/Finance/Quote/AIA.pm:
	* test/aia.pm: New module to access American International
	Assurance fund information.  Based on perl script from Wouter van
	Marle <wouter@squirrel-systems.com>.

	* lib/Finance/Quote/Bourso.pm: Update the URL to track changes on
	the web site.

2006-07-10  David Hampton  <hampton@cisco.com>

	* lib/Finance/Quote.pm: Update version to 1.12.

	* CVSTAG: finance_quote_1_12

2006-06-27  David Hampton  <hampton@employees.org>

	* Makefile.PL: State the dependency on Crypt::SSLeay that several
	modules now have.

	* lib/Finance/Quote/Yahoo/Base.pm: Don't set fields that are
	defined but are empty..

	* test/yahoo_brasil.t: Update the test module to have more cases
	and use better stocks.

	* lib/Finance/Quote/Yahoo/Brasil.pm: Update for the change of the
	data separator from a semicolon to a comma.

	* test/financecanada.t:
	* test/hex.t: Add new test cases to cover the last untested
	modules. All modules are now tested.

	* lib/Finance/Quote/FinanceCanada.pm: Don't set the success flag
	if the lookup failed.

	* lib/Finance/Quote/Platinum.pm: Use the new url of the pricing
	information.

	* lib/Finance/Quote/ManInvestments.pm: Update for the new table
	format on the web site.

	* test/indiamutual.t:
	* test/aex.t: Update the test cases to use currently listed funds.

	* lib/Finance/Quote/ManInvestments.pm: The url for updating
	quotes has changed, as has the table header.

	* lib/Finance/Quote/Bourso.pm:
	* lib/Finance/Quote/LeRevenu.pm:
	* test/bourso.t:
	* test/lerevenu.t: Updated modules from Dominique Corbex
	<domcox@sourceforge.net>. The name field now returns the real name
	and not ticker symbols, and other small fixes.

2006-04-08  David Hampton  <hampton@employees.org>

	* lib/Finance/Quote/Trustnet.pm: Work around the fact that gnucash
	escapes the ampersand character when passing stock names to F::Q.

	* lib/Finance/Quote/DWS.pm: Updated module from Klaus Dahlke
	<klaus.dahlke@gmx.de> to retrieve quotes from the new DWS web
	page.

	* lib/Finance/Quote/Tiaacref.pm: Explicitly state in the code that
	this module requires ssl support (it uses an https:// url).  This
	prevents perl from trying to run the code when ssl support isn't
	present.

	* lib/Finance/Quote.pm:
	* lib/Finance/Quote/HEX.pm:
	* test/hex.t: New module from Mika Laari
	<mikalaari@users.sourceforge.net> to fetch quote information from
	the Helsinki stock exchange.

	* Documentation/Hackers-Guide: Add a section on the q->store_date()
	function.  All modules should use this function to set the 'date'
	and 'isodate' fields based on the retrieved textual date (or lack
	thereof).

	* test/lerevenu.t: Test the right module.

2006-04-07  David Hampton  <hampton@employees.org>

	* lib/Finance/Quote.pm:
	* lib/Finance/Quote/LeRevenu.pm:
	* test/lefrevenu.t: New module from Dominique Corbex
	<domcox@sourceforge.net> to fetch information from the
	LeRevenu.com site in France.

	* t/yahoo_europe.t: New test cases for non-GBP London exchange
	stocks.  Use new stock for test of the XETRA exchange.  (Can't
	find a non-Euro stock there, so remove those tests.)

	* lib/Finance/Quote/Yahoo/Base.pm: Patch from p1n0@sourceforge.net
	to only divide London exchange values by 100 if they are
	denominated in pence.

2006-04-06  David Hampton  <hampton@employees.org>

	* lib/Finance/Quote.pm:
	* lib/Finance/Quote/Bourso.pm:
	* test/bourso.t: New module from Dominique Corbex
	<domcox@sourceforge.net> to fetch information from the "Paris
	Stock Exchange", http://www.boursorama.com.

	* lib/Finance/Quote/VWD.pm: Updated module from Jörg Sommer that
	is more tolerant of the advertising added to the web page.

2006-01-11  David Hampton  <hampton@employees.org>

	* CVSTAG: finance_quote_1_11
	* lib/Finance/Quote.pm: Updated $VERSION to 1.01

2006-01-10  David Hampton  <hampton@employees.org>

	* test/dws.t:
	* test/maninvestments.t:
	* test/yahoo_brasil.t: Accept dates in both the previous and
	current year as valid responses.

	* test/aex.t: Change test currency to one still on the exchange.

	* lib/Finance/Quote/VWD.pm: Jörg Sommer's patch to work better
	with invalid WKNs and to extract the exchange information from its
	new location.

2005-11-18  David Hampton  <hampton@employees.org>

	* lib/Finance/Quote/AEX.pm: Use the store_date function.

	* lib/Finance/Quote/ASX.pm:
	* lib/Finance/Quote/Cdnfundlibrary.pm:
	* lib/Finance/Quote/Platinum.pm:
	* lib/Finance/Quote/Trustnet.pm:
	* lib/Finance/Quote/Yahoo/Base.pm: Add code to protect against
	empty tables, data fields, etc.

	* test/aex.t: Correct the number of test cases.  Changed test
	stock to one that is still on the exchange.  Site no longer
	provides time (date only) so remove tests for time of quote.
	Futures quotes don't always have bid/ask values so comment out
	those tests.

	* test/indiamutual.t:
	* test/trustnet.t:
	* test/union.t:
	* test/yahoo.t: Changed test stock to one that is still on the
	exchange.

	* test/yahoo_brasil.t: All returned prices (for all stocks I
	tried) return a price of zero, so comment out the test for
	non-zero.

2005-10-23  David Hampton  <hampton@employees.org>

	* lib/Finance/Quote/VWD.pm: Put back the call to the
	HTML::TableExtract first_table_state_found() function for now.  At
	some point this should be removed and the 2.0 version of
	HTML::TableExtract required.

	* lib/Finance/Quote.pm: Make note of an alternate yahoo URL that
	can be used to obtain currency quotes. From Gerry Barksdale <gbark
	at barksys.com>.

2005-10-22  David Hampton  <hampton@employees.org>

	* lib/Finance/Quote/Tiaacref.pm:
	* test/tiaacref.t: Add Support for TIAA-CREF mutual funds from
	Brandon <brandon2 at users.sourceforge.net>.

	* lib/Finance/Quote/VWD.pm: Remove the thousands separator
	character from quote values.

	* lib/Finance/Quote/TSP.pm:
	* test/tsp.t: Frank Mori Hess's <fmhess at speakeasy.net> change
	to add support for the TSP lifecycle L funds.

	* ChangeLog: Archive pre-2005 data into a separate file.

	* lib/Finance/Quote/Deka.pm: Add a new module to retrieve German
	investment fund prices from Deka.  Module from Knut Franke
	<Knut.Franke at gmx.de>

	* lib/Finance/Quote/USFedBonds.pm:
	* test/usfedbonds.t: Add a new US Federal Bonds stock quote module
	from Stephen Langenhoven <langenhoven at users.sourceforge.net>.

2005-10-21  David Hampton  <hampton@employees.org>

	* lib/Finance/Quote.pm: Updated to work with new Yahoo currency
	conversion pages.

	* lib/Finance/Quote/Tiaacref.pm: New URL from Kevin Foss.  Uses
	https, so the Crypt::SSLeay module is now required for TIAA-CREF
	quotes.

	* lib/Finance/Quote/ZI.pm: Zürich Invest has been purchased by
	Deutsche Bank and integrated into DWS.  The DWS.pm module should
	now be used in place of the ZI.pm module.

	* lib/Finance/Quote/VWD.pm: Patch from Rainer Dorsch to return the
	current price as 'last'.  The HTML::TableExtract
	first_table_state_found() function has been deprecated.  Accept
	both the old and new values as correct answers.

	* lib/Finance/Quote/ZA.pm:
	* test/za.t: Add a new South African stock quote module from
	Stephen Langenhoven <langenhoven at users.sourceforge.net>.

2005-08-10  David Hampton  <hampton@employees.org>

	* lib/Finance/Quote/VWD.pm: Handle invalid ISINs better. VWD
	delivers a 404 error instead of a blank page.  Fix suggested by
	Uwe Simon <uwe.simon.koeln at t-online dot de>

2005-07-04  Paul Fenwick  <pjf@cpan.org>

	* lib/Finance/Quote.pm: Bumped $VERSION to 1.10, primarily
	  to work around a problem with CPAN distributions.

	* CVSTAG: finance_quote_1_10

2005-06-29  David Hampton  <hampton@employees.org>

	* lib/Finance/Quote/VWD.pm: Updated module from Jörg Sommer
	<joerg@alea.gnuu.de>.

	* lib/Finance/Quote/cdnfundlibrary.pm: Changes inspired by
	kalaleq@users.sourceforge.net allow retrieval of more data.

	* lib/Finance/Quote.pm:
	* lib/Finance/Quote/Yahoo/NZ.pm: New module from Stephen Judd
	<saniac@users.sourceforge.net>.

	* lib/Finance/Quote/NZX.pm: Tweak to allow both NZX and Yahoo:NZ
	to get quotes for New Zealand Stocks (use method nz).

	* CVSTAG: finance_quote_1_09

2005-05-30  Paul Fenwick  <pjf@cpan.org>

	* MANIFEST: Updated with files intended for distribution.

	* lib/Finance/Quote.pm: Updated $VERSION to 1.09

	* CVSTAG: Updated finance_quote_1_09 tag on MANIFEST and
	  lib/Finace/Quote.pm

	* Released updated version 1.09 with new MANIFEST and Quote.pm
	  to Sourceforge.

	* lib/Finance/Quote/VWD.pm: Re-enabled $VERSION and bumped
	  to 1.01 to allow correct indexing on CPAN, however the
	  older version currently remains in the 1.09 release.

2005-05-04  David Hampton  <hampton@employees.org>

	* lib/Finance/Quote/FTPortfolios.pm: Update for changes in the
	website.

	* t/ftportfolios.t: New test module.

	* TSP.pm: Replace core parsing with tighter code.  Support the
	symbols used by both Frank Mori Hess' and Trent Piepho's TSP
	modules.  Make the symbols case insensitive.

	* lib/Finance/Quote/Cdnfundlibrary.pm: Find table by headers
	instead of by index.

	* test/asegr.t: New module
	* lib/Finance/Quote/ASEGR.pm: New module

	* lib/Finance/Quote/ASX.pm: Skip any blank lines in the table.
	Pass an extra parameter to TableExtract to keep it from doing
	unnecessary work that produces warnings.

2005-03-19  David Hampton  <hampton@employees.org>

	* lib/Finance/Quote/Trustnet.pm: Encode the '&' character before
	calling the user agent GET function.  Fixes bug 747080.

2005-03-19  David Hampton  <hampton@employees.org>

	* almost all files: Collapsed all date parsing code into a single
	function.  This function handles the date formats provided by all
	current quote sources and converts them all into the F::Q standard
	of a US date format.  It also adds an ISO format date to all
	quotes in the new isodate field.  Added lots of test functions to
	check date formats.


2005-03-19  David Hampton  <hampton@employees.org>

	* lib/Finance/Quote/AEX.pm: Spelling correcting from Frank Mori
	Hess.

	* lib/Finance/Quote.pm: Documentation correction from Trent
	Piepho.

	* lib/Finance/Quote/Yahoo/Base.pm (yahoo_request): Fix an
	undefined reference when Yahoo ocassionally returns an empty
	field.

2005-03-01  David Hampton  <hampton@employees.org>

	* lib/Finance/Quote.pm: New modules.  New function to parse files
	separated by semicolons instead of commas.

	* lib/Finance/Quote/AEX.pm: Worked over modules from Johan van
	Oostrum.  Most of the old AEX data has migrated elsewhere.

	* lib/Finance/Quote/ASX.pm:
	* lib/Finance/Quote/Trustnet.pm: Got the modules working again.

	* lib/Finance/Quote/ManInvestments.pm:
	* lib/Finance/Quote/Platinum.pm: New modules for Australian
	investment price sources from Ian Dall <iandall at
	users.sourceforge.net>.

	* lib/Finance/Quote/NZX.pm: New modules for fetching quotes the
	from the New Zealand stock exchange. Provided by Michael Curtis.

	* lib/Finance/Quote/SEB.pm: New modules for fetching quotes from
	the Swedish Bank.  Submitted by Tomas Carlsson.

	* lib/Finance/Quote/TSP.pm: New modules for fetching quotes from
	the US Govt. Thrift Service Plan.  Submitted by Frank Mori Hess.

	* lib/Finance/Quote/Yahoo/Base.pm: Corrected currency tags for Vienna and Valence.

	* lib/Finance/Quote/Yahoo/Brasil.pm: Add new Yahoo Brasil module
	from Ismael Orenstein <perdig at users.sourceforge.net>.

	* t/*: Various new test modules.

2005-02-09  David Hampton  <hampton@employees.org>

	* lib/Finance/Quote/Fidelity.pm:
	* lib/Finance/Quote/Union.pm: Got the modules working again.

	* lib/Finance/Quote/Yahoo/Base.pm: Extract the currency directly
	from Yahoo, instead of looking it up in an exchange/currency
	mapping table.

	* t/*: Various new test and updated modules.

2005-02-06  David Hampton  <hampton@employees.org>

	* lib/Finance/Quote/BMONesbittBurns.pm: Got the modules working again.

2005-01-14  David Hampton  <hampton@employees.org>

	* lib/Finance/Quote/Cdnfundlibrary.pm: Got the module working again.

2004-07-02	Paul Fenwick <pjf@cpan.org>

	* Added Finance/Quote/Tdefunds.pm thanks to David Grant.

	* Added t/tdefunds.t basic regression test (3 tests).

	* Fixed bug #916966, TASE prices were 100 times their true
	  price.  Thanks to Eldad Zack for the patch.

2004-02-08  David Hampton  <hampton@employees.org>

	* Yahoo/Base.pm: Added suffixes for the Brussels and Dublin
	exchanges.


2003-09-20	Pawel Konieczny <konieczp@users.sourceforge.net>
	* AEX module: major update: fetching of futures quotes
	implemented.  POD and test script updated as well.


2003-09-15	Pawel Konieczny <konieczp@users.sourceforge.net>
	* AEX module: major update: additional labels for options available:
	volume, oi, and other. Subframes cache implemented, resulting in 
	substantial speedup for repeating (intraday) requests of individual 
	options.


2003-09-12  David Hampton  <hampton@employees.org>

	* Yahoo/Base.pm: Added suffixes for 1) the US Options, 2) US
	exchanges when using a non-US Yahoo site, and 3) the Zurich
	exchange.


2003-08-31  David Hampton  <hampton@employees.org>

	* Yahoo/Base.pm: Added entry for the Lisbon Portugal stock
	exchange.


2003-08-31	Pawel Konieczny <konieczp@users.sourceforge.net>
	* AEX module: major update: fetching of stock and index options
	implemented.  POD and test script updated as well.


2003-08-27	Pawel Konieczny	<konieczp@users.sourceforge.net>
	* AEX module: following a suffestion of Paul Fenwick, value
	'undef' is returned if no valid data could be dowloaded
	(previously it was returning empty strings in such cases).


2003-07-07	Pawel Konieczny	<konieczp@users.sourceforge.net>
	* AEX module: added label 'symbol'


2003-07-06	Pawel Konieczny	<konieczp@users.sourceforge.net>
	* Update of F::Q::AEX module: added a remap functionality 
	  which translates the official stock ticker to AEX CGI 
	  symbol

	* Update of F::Q::AEX module: Distiguishing indices and stocks:
	  indices will have "currency" label undefined, stocks will have
	  value "EUR".  This fixes the currency conversion problem for
	  indices.

	* Update of F::Q::AEX module: Cleanup of labels: "offer" renamed to
	  "ask" ("ask" is more common, besides, it can be
	  currency-converted). Label "offer" stays for backward
	  compatibility.

	* Update of F::Q::AEX module: Cleanup of garbage in some fields.
	  (Ocassionally, the http fetch & parse will return garbage for
	  some values).


2003-07-04	Paul Fenwick	<pjf@cpan.org>
	* Fixed currency conversion problems. (#232075)

	* Fixed ASX problems whereby quotes were not being obtained.
	  Thanks to Rik Harris for bringing this issue to light,
	  and providing a correct URL.  (#653025)

	* Fixed problem where no symbol tag was being defined in ASX.
	  Thanks again to Rik Harris.  (#653035)

	* Fixed problem where undefined currencies would be returned
	  as zero, and not undefined as occured in previous versions.

	* Fixed tests in currency.t which assumed that conversion
	  could be done between EUR and former European currencies.
	  These are no longer supported due to a change in the
	  lookups provided by Yahoo.

	* Updated Fidelity.pm to indicate its current non-working status.

	* Added T. Rowe Price patches by David Hampton, which provide
	  a troweprice_direct method.  (#666351)

	* As above, for the Fidelity module.  (#666353)

	* Accepted David Hampton's patch to Yahoo currencies.
	  The correct currency will now be flagged on stocks regardless
	  of the module used to grab them. (#666361)

	* Added Keith Refson's module to obtain quotes from
	  First Trust Portfolios L.P.  Thanks to David Hampton
	  (again!) for supplying this. (#670202)

	* Added Ganesan Rajagopal's excellent IndiaMutal module.
	  (#720896)

	* Fixed Cdnfundlibrary to correctly set the success flag
	  when successful.  Thanks to Robert Clark for finding
	  this bug.  (#752395)

	* Updated Tdwaterhouse.pm with Robert Clark's changes to
	  work with the new TD Waterhouse website.  Many thanks
	  to Robert Clark again. (#750843)

	* Added the BM Nesbitt Burns module provided by Robert
	  Clark, including test cases.  (#752423).

	* Updated BMONesbittBurns module to provide better date
	  handling, screening out of high-ascii characters from
	  fields, and removal of spurious debug output.

	* CVSTAG: finance_quote_1_08


2003-02-04	Paul Fenwick	<pjf@cpan.org>
	* Fixed VWD problem whereby no symbol was being returned.
	  Many thanks to Joachim Breitner for this fix.  (#600698)

	* Updated TrustNet documentation, thanks to David Hampton.
	  (#666349)


2002-06-25	Paul Fenwick	<pjf@cpan.org>
	* Added ZI.pm and Union.pm modules.  Thanks to Rainer Dorsch
	  for providing these.


2002-04-18	Paul Fenwick	<pjf@cpan.org>
	* Patched Quote.pm after currency conversion started to fail.
	  Many thanks to Sean Wenzel for the fix.

	* Updated documentation in ASX.pm and Trustnet.pm to note their
	  current functional unhappiness.

	* CVSTAG: finance_quote_1_07


2001-12-19	Paul Fenwick	<pjf@cpan.org>
	* Added Finance::Quote::Yahoo::Asia to provide lookup of
	  Asian stock quotes (not including Japan).  Many thanks
	  to M.R.Muthu Kumar for this patch.


2001-07-23	Paul Fenwick	<pjf@cpan.org>
	* Updated Yahoo::Europe.pm so that stocks fetched from the
	  Stockholm exhcnage (.ST) are correctly listed as being in
	  Swedish Krona (SEK).


2001-07-04	Paul Fenwick	<pjf@cpan.org>
	* Confirmed debian packages release with Ross Peachey.

	* Moved cvs tags in debian/* so that finance_quote_1_06
	  point to the files used in building 1.06, not those building
	  1.05.


2001-06-26	Paul Fenwick <pjf@cpan.org>
	* Added AEX module courtesy of Rob Sessink.

	* Updated ASX module to use the new (again!) ASX website.
	
	* Updated ASX module to use HTML::TableExtract.  Code is much
	  simplier now.

	* Updated Fidelity module to make use of the new fidelity website.

	* Updated the Fidelity test to always test the fidelity_direct method.

	* Bumped version number on F::Q to 1.06.

	* Updated Trustnet module to assume GBP if no currency explicitly
	  shown.

	* Updated Trustnet test because one of the funds we were looking
	  for had changed its name, causing the test to fail.

	* Added AEX test suite to repository.

	* Removed failover into Fool.pm support, as I'd like to do more
	  testing before it enters the failover system.

	* Updated the FAQ.

	* Updated the INSTALL file.

	* Moved regression tests from /t to /test. Updated MANIFEST
	  file accordingly.  This means that autoamtic installs from
	  CPAN won't run the regression tests, which was causing
	  installation to fail on some systems.

	* Updated lists of copyright holders, SEE ALSO sections
	  in man-pages.

	* CVSTAG: finance_quote_1_06


2001-06-25	Linas Vepstas
	* Added Tdwaterhouse module from James A. Treacy.


2001-06-04	Brent Neal	<brentn@users.sourceforge.net>
	* Fixed Tiaacref.pm to reflect new CGIs at www.tiaa-cref.org
	  New symbols available for the module - check the POD 
	  documentation for more info. 


2001-05-11	Paul Fenwick	<pjf@cpan.org>
	* Tweaked VWD.pm to strip whitespace from currency and
	  remove asterisks from names.


2001-05-10	Volker Stuerzl
	* Updated VWD.pm to account for changes in VWD website.


2001-05-09	Paul Fenwick	<pjf@cpan.org>
	* Fixed strange behaviour which could occur when using
	  FQ_LOAD_QUOTELET environment variable.  This now works
	  as intened.

	* Added Jasmin Bertovic's Cdnfundlibrary module.


2001-05-08	Paul Fenwick	<pjf@cpan.org>
	* Applied Leigh Wedding's patch to ASX.pm, after ASX changed
	  their website yet again!  All is working happily once
	  more. Thanks Leigh.

	* Added Tobias Vancura's F::Q::Fool module.

	* Added Fool as a automatically loaded loaded module from
	  F::Quote.pm.


2001-04-05	Paul Fenwick	<pjf@cpan.org>
	* Updated ASX.pm module to reflect changed location of
	  information on the ASX's website.  (Still doesn't
	  help when the ASX site is totally broken, as is
	  too often the case.)

	* Updated Trustnet.pm module to reflect changes to the
	  Trustnet site.


2001-02-16	Paul Fenwick	<pjf@cpan.org>
	* Updated to repsect formatting changes in data fed to the
	  currency function.

	* Updated Quote.pm to include updated information on 
	  FQ_LOAD_QUOTELET

	* CVSTAG: finance_quote_1_05


2001-01-22	Paul Fenwick	<pjf@cpan.org>
	* Updated to respect the FQ_LOAD_QUOTELET environment variable
	  to auto-load custom Quotelet.


2001-12-05	Paul Fenwick	<pjf@cpan.org>
	* Updated the Yahoo::USA source to finance.yahoo.com as
	  the quote.yahoo.com may become depreciated in the future.
	  Thanks to Iain Lea for spotting this.


2000-11-29	Paul Fenwick	<pjf@cpan.org>
	* Updated the URL we obtain currency information to
	  http://uk.finance.yahoo.com/m5?"

	* Updated docs in Yahoo/Europe.pm to note the Xtera exchange
	  moving from FX to DE.

	* Thanks to Jan Willamowius for the above two changes.


2000-11-21	Paul Fenwick	<pjf@cpan.org>
	* Extra code to ensure that currency-fields returned by a
	  Quotelet are unique.  This prevents the potential bug of
	  a field undergoing currency conversion multiple times and
	  hence being quite off-track.


2000-11-05	Paul Fenwick	<pjf@cpan.org>
	* BUG 121557: Fixed bug where the 40th symbol in a Yahoo lookup
	  would fail.

	* F::Q::UserAgent is now ready for release, but is still considered
	  experimental.  Users must explicitly turn it on by setting
	  $Finance::Quote::USE_EXPERIMENTAL_UA = 1;

	* Updated the FAQ.

	* Added MANIFEST file.

	* CVSTAG: finance_quote_1_04


2000-10-29	Paul Fenwick	<pjf@cpan.org>
	* F::Q now makes use of a custom F::Q::UserAgent to fetch
	  information.  This is capable of doing proxy authentication
	  and other arbitary http-headers.


2000-10-27	Paul Fenwick	<pjf@cpan.org>
	* Updated yahoo_europe test suite as one of the symbols we were
	  using for testing has since dissapeared.  (Bankrupt? Merged?)


2000-10-20	Paul Fenwick	<pjf@cpan.org>
	* Much better discovery of non-existant stocks in ASX.pm.

	* Checks for possible divide-by-zero problems in ASX.pm.
	  Thanks to Stephen Stebbing for catching this.

	* Updated ASX testing.

	* Updated all test scripts to remove spurious warnings under
	  Perl 5.6.

	* Updated ASX module to deal with stocks when they have market
	  announcements.  Previously this would result in garbage being
	  returned for that stock.

	* Updated VWD module so it can parse information from the new
	  VWD site.

	* Updated F::Q version to 1.03.

	* CVSTAG: finance_quote_1_03


2000-09-27	Paul Fenwick	<pjf@cpan.org>
	* Updated Trustnet module with patch from Keith Refson.


2000-09-16	Paul Fenwick	<pjf@cpan.org>
	* Added Volker's VWD module and testing script.

	* Updated Makefile to check for HTML::TableExtract.

	* Updated INSTALL file to provide infomation on how to install
	  modules that F::Q depends upon.

	* Updated Quote.pm to load VWD, DWS and Trustnet by default.

	* Updated README file to mention the webpage.

	* Added Trustnet regression testing program.

	* CVSTAG: finance_quote_1_02


2000-09-12	Paul Fenwick	<pjf@cpan.org>
	* Mention of Bill Bell's java library in the FAQ.


2000-09-04	Paul Fenwick	<pjf@cpan.org>
	* Keith Refson's patch to Trustnet to avoid premature returns
	  in case of a bad symbol.


2000-09-01	Paul Fenwick	<pjf@cpan.org>
	* Tweaked ASX.pm to avoid divide-by-zero errors and dodgy
	  bogus-looking label values.


2000-08-31	Paul Fenwick	<pjf@cpan.org>
	* Added Keith Refson's Trustnet module.

	* Added .cvsignore file to reduce spam for developers using CVS.

	* Updated Yahoo/USA.pm to provide more compatible returns when
	  called as a fidelity failover.

	* Tweaked DWS.t testing script so that it loads the module
	  correctly.


2000-08-29	Paul Fenwick	<pjf@cpan.org>
	* Rejiggered ASX module to try and make it work again after
	  an ASX site rewrite.

	* Updated Quote.pm so that if a method was called directly
	  (old-style) not through fetch, then it would do the right
	  thing if called via an object.  This means that things
	  like $q->asx(@stocks) work correctly again.

	* Updated fetch() method so that it returns the empty list
	  rather than undef when called in an array context.

	* fetch() now returns a hashref if called in a scalar context.


2000-08-22	Volker Stuerzl	<volkers@users.sourceforge.net>
	* Added DWS test script.


2000-08-21	Paul Fenwick	<pjf@cpan.org>
	* Improved documentation in the yahoo_europe test script.


2000-08-16	Paul Fenwick	<pjf@cpan.org>
	* Added DWS.pm module to the CVS repository, courtesy of
	  Volker Stuerzl.  This module fetches information from the
	  Deutsche Bank Gruppe.

	* Updated asx.t script because it really hurts the entire
	  "make test" thing when ASX is unhappy.  Now it still hurts
	  (because the ASX module sucks), but less.


2000-08-14	Paul Fenwick	<pjf@cpan.org>
	* Updated chkshares script so that it can deal with any market,
	  not just the ASX.


2000-08-06	Paul Fenwick	<pjf@cpan.org>
	* Updated regression testing scripts to make sure that spurious
	  percentage signs are no longer returned.


2000-08-04	Paul Fenwick	<pjf@cpan.org>
	* Patched Yahoo::Base to no longer return spurious percentage signs.


2000-07-31	Paul Fenwick	<pjf@cpan.org>
	* The currency function no longer makes an expensive HTTP
	  request if both the to and from currencies are identical.


2000-07-25	Paul Fenwick	<pjf@cpan.org>
	* Finance::Quote::Yahoo::Base now removes more HTML-ish guff that
	  Yahoo tries to place in CSVs.

	* Updated yahoo_europe.t to check that stocks from London are in
	  GBP.

	* Finance::Quote::Yahoo::Europe now returns London stocks in
	  GBP.  Previously it was incorrectly returning them in pence
	  and calling it Euros.

	* Finance::Quote has a new scale_field() function that is used in
	  currency conversion and by some sub-modules (Yahoo::Europe).  This
	  may be useful for future module writers.

	* CVSTAG: finance_quote_1_01


2000-07-16	Paul Fenwick	<pjf@cpan.org>
	* Documented the list of possible markets in Yahoo::Europe.

	* Many many small syntax fixes in documentation.

	* Expanded and improved webpage.

	* Updated revision to 1.00

	* Updated INSTALL documentation.

	* CVSTAG: finance_quote_1_00


2000-07-15	Paul Fenwick	<pjf@cpan.org>
	* Wrote documentation for Yahoo::Europe (incomplete) and
	  Yahoo::USA.  Changed modules to require perl 5.005 because
	  we make use of some of its features (like hash slices).

	* Improved labels documentation in Finance::Quote.

	* Added exchange and method information (where possible)
	  to the various sub-modules.

	* Improved chkshares example script to check for errors.

	* Removed bad test in currency.t and replaced it with a better
	  one.


2000-07-13	Paul Fenwick	<pjf@cpan.org>
	* Improved fidelity module such that it doesn't return information
	  about stocks we did not request.


2000-07-08	Paul Fenwick	<pjf@cpan.org>
	* Added POD for TIAA-CREF and T. Rowe Price sub-modules.


2000-07-02	Paul Fenwick	<pjf@cpan.org>
	* Many more documentation improvements in both the Finance::Quote
	  POD and the sub-modules.


2000-06-25	Paul Fenwick	<pjf@cpan.org>
	* Documented many of the new 0.19 functions in the Finance::Quote
	  POD.


2000-06-24	Paul Fenwick	<pjf@cpan.org>
	* Updated currency regression testing script.

	* Updated currency fetching routines to handle different date
	  formats returned by Yahoo!

	* Updated automatic currency conversion routines to avoid
	  spurious warnings.


2000-06-23	Paul Fenwick	<pjf@cpan.org>
	* Cleaned up the hacker's guide.

	* Updated Examples/stockdump.pl to allow currency to be specified.

	* Automatic currency conversion now works.

	* Updated ASX and Yahoo::USA to not tag indexes with currency
	  labels.

	* Updated Yahoo::Base to automatically accomodate suffixes for
	  when we wish to add them automatically.

	* Added Yahoo::Australia to look up Australian stocks.

	* Tested failover of Yahoo::Australia to Yahoo::ASX.


2000-06-22	Paul Fenwick	<pjf@cpan.org>
	* Added sections on currency conversion to the hacker's guide.
	  Now I just need to write the code.  :)

	# Added currency conversion code, but haven't tested it yet.


2000-06-21	Paul Fenwick	<pjf@cpan.org>
	* Rolled all the Yahoo functions into a base pseudo-class.

	* Fixed bug whereby large lookups in the yahoo functions would
	  overflow the maximum URL length of some proxies/servers.

	* Expanded the number of fields available via Yahoo::Europe.


2000-06-17	Paul Fenwick	<pjf@cpan.org>
	* Re-added currency lookups to Quote.pm

	* Added regression testing script for currency.

	* Added automatic currency conversion stub.

	* Removed TODO file as we now keep track of outstanding jobs
	  in SourceForge.


2000-06-16	Paul Fenwick	<pjf@cpan.org>
	* Added webpage to CVS repository.


2000-06-03	Jacinta Richardson	<jarich@users.sourceforge.net>
	* Changed modules so they return undef in scalar context,
	  empty list in list context, on failure.

	* Changed modules so they return a hashref when in scalar
	  context, and a hash in list context.

	* Reviewed/corrected hackers guide.

        * Added currency tags to existing modules to signal currency type
          (AUD, EUR, USD)

        * Added tests to check currency tags.


2000-06-03	Paul Fenwick	<pjf@cpan.org>
	* Revived dead vanguard method by rolling it through Yahoo.

	* Added labels method to everything.

	* Added price labels to everything.

	* Updated Quote.pm to query new labels methods.

	* Provided a failover method for fidelity via Yahoo.

	* Added failover functionality.


2000-05-31	Paul Fenwick	<pjf@cpan.org>
	* Added Documentation/TODO.


2000-05-27	Paul Fenwick	<pjf@cpan.org>
	* Added Documentation/Hackers-Guide.

	* Tweaked Quote.pm to provide an AUTOLOAD method for those people
	  who don't want to go through the fetch() methods.


2000-05-14	Paul Fenwick	<pjf@cpan.org>
	* Huge re-write and change of everything so that it should be easy
	  to plug in new modules without changing any existing code.


2000-05-13	Paul Fenwick	<pjf@cpan.org>
	* Added Documentation/FAQ file.


2000-04-30	Paul Fenwick	<pjf@cpan.org>
	* Updated POD.

	* Improved returned error messages.

	* Updated the README file.

	* Updated the INSTALL file.

	* Tagged files as finance_quote_0_18 for release.


2000-04-25	Paul Fenwick	<pjf@cpan.org>
	* Rolled changes together when CVS got a little out-of-whack.  :)

	* Return many new fields from yahoo() which we previously fetched
	  but did not use.  These include avg_vol, day_range, year_range,
	  div_date, div, and div_yield.

	* Fixed typo in docs  s/yeild/yield/;
	
	* Added ex_div for Ex-Divident Date in yahoo().


2000-04-24	Brent Neal		<brentn@users.sourceforge.net>
	* Finished updating error-checking for tiaacref. The tiaacref
	  function now returns a success/failure flag for every symbol
	  passed to it. It also checks that the data is valid. Returns
	  meaningful error messages for these failures.


2000-04-24	Paul Fenwick	<pjf@cpan.org>
	* Updated in-line code regarding checking for Yahoo!
	  successes.

	* Added meaningful error-messages to Yahoo! when stock
	  lookups fail.
	  

2000-04-23	Paul Fenwick	<pjf@cpan.org>
	* Added success/fail tests to asx, fidelity, troweprice, yahoo
	  and yahoo_europe.

	* Updated appropriate testing functions.

	* Updated documentation to include fetch and list of known
	  bugs.

	* Updated yahoo_europe to return undef's instead of N/As.

	* Removed HTML from returns from yahoo_europe.

	* Fixed logic bug in process yahoo_* N/As into undefs.


2000-04-21      Brent Neal      <brentn@users.sourceforge.net>
        * Added checking for bogus symbols in tiaacref
        * Added checking of the LWP::UserAgent->is_success method
	* tiaacref() now supports $stocks{$sym,'success'} notation.
        * Updated t/tiaacref.t and Examples/Quote_example.pl for
               the changes


2000-04-21	Paul Fenwick	<pjf@cpan.org>
	* Added extra methods to fetch (nasdaq, nyse) which act as
	  aliases to yahoo.

	* Added stockdump.pl example script, which is handy in debugging.

	* fetch is now an exportable function.

	* yahoo() function no longer returns entries for fields that
	  used to be returned as 'N/A'.

	* yahoo() now supports the $stocks{$sym,'success'} notation.


2000-04-20	Paul Fenwick	<pjf@cpan.org>
	* Removed misleading comments from Finance::Quote.pm


2000-04-18	Paul Fenwick	<pjf@cpan.org>
	* Added fetch() function to provide a cleaner interface to fetching
	  quotes from a variety of sources.

	* Added tests for fetch() to the asx.t test script.


2000-04-16	Paul Fenwick	<pjf@cpan.org>
	* Added yahoo_europe test script.

	* Removed depreciated vanguard function.


2000-04-14	Paul Fenwick	<pjf@cpan.org>
	* Added TIAA-CREF testing script.

	* Added troweprice testing script.


2000-04-13	Paul Fenwick	<pjf@cpan.org>
	* Fidelity private functions renamed to indicate they are private.

	* Small optimisations in fidelity functions to avoid spurious warnings
	  and un-needed processing of non-useful lines.

	* Functions now quickly return undef when not passed a list of stocks.
	  Previously they would waste time looking up nothing.

	* Documentation additions and corrections.

	* Added test files (Use.t, asx.t, yahoo.t, fidelity.t)

	* Added experimental function (currency) to look-up conversion
	  rates between currencies.

	* Added an example script (currency-lookup.pl) to test said
	  currency conversion.


2000-04-10	Paul Fenwick	<pjf@cpan.org>
	* Changed Examples/chkshares.pl to print a pretty table.

	* Incorporated Cooper Vertz's patch to add high, low and net change
	  to quotes obtained from Yahoo!


2000-04-08	Paul Fenwick	<pjf@cpan.org>
	* Integrated TIAA-CREF changes from Brent Neal.

	* Changes to Makefile.PL to check dependancies, etc.

	* Updated Examples/Quote_example.pl to include TIAA-CREF examples.

	* CVSTAG: finance_quote_0_17


2000-04-06	Paul Fenwick	<pjf@cpan.org>
	* CVSTAG: finance_quote_0_16

	* Initial public release.

<|MERGE_RESOLUTION|>--- conflicted
+++ resolved
@@ -1,14 +1,11 @@
 {{$NEXT}}
-<<<<<<< HEAD
 	* Added methodinfo hash to Tradegate.pm - PR #465
 	* Added label isin, open, ask, bid, time to Tradegate.pm - PR #465
 	* Fixed Tradegate.pm - Search for ETFs - PR #465
-=======
 	* Fixed malformed character in YahooWeb.pm - Issue #468
 	* Changed useragent in YahooJSON.pm - Issue #467
 	* Added methodinfo hash to AEX.pm - PR #466
 	* Added label exchange, close, time to AEX.pm - PR #466
->>>>>>> 0eab8cae
 	* Fixed XETRA.pm - Issue #460
 	* Added methodinfo hash to Fool.pm
 	* Fixed MorningstarJP.pm - Issue #443 - PR #451
