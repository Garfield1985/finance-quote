--- conflicted
+++ resolved
@@ -1,11 +1,8 @@
 {{$NEXT}}
-<<<<<<< HEAD
 	* Added methodinfo hash to Tradegate.pm - PR #465
 	* Added label isin, open, ask, bid, time to Tradegate.pm - PR #465
 	* Fixed Tradegate.pm - Search for ETFs - PR #465
-=======
 	* Removed MorningstarAU - Issue #405
->>>>>>> 2648aadd
 	* Fixed malformed character in YahooWeb.pm - Issue #468
 	* Changed useragent in YahooJSON.pm - Issue #467
 	* Added methodinfo hash to AEX.pm - PR #466
