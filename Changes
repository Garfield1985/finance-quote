{{$NEXT}}
<<<<<<< HEAD
	* Added label wkn, ìsin, close, ask, bid, p_change, time to OnVista.pm
	* Modified OnVista.pm to enable search by ISIN and WKN and search for ETFs
=======
	* Added methodinfo hash to Tradegate.pm - PR #465
	* Added label isin, open, ask, bid, time to Tradegate.pm - PR #465
	* Fixed Tradegate.pm - Search for ETFs - PR #465
	* Removed MorningstarAU - Issue #405
	* Fixed malformed character in YahooWeb.pm - Issue #468
	* Changed useragent in YahooJSON.pm - Issue #467
	* Added methodinfo hash to AEX.pm - PR #466
	* Added label exchange, close, time to AEX.pm - PR #466
>>>>>>> 9cd9f67d
	* Fixed XETRA.pm - Issue #460
	* Added methodinfo hash to Fool.pm
	* Fixed MorningstarJP.pm - Issue #443 - PR #451

1.64      2024-11-27 18:11:09-08:00 America/Los_Angeles
	* Update AlphaVantage.pm - Issue #447
	* Fix to Stooq.pm - Issue #445
	* Updated ASX.pm - Issue #404
	* Added more fields to CSE.pm and exposed all labels.
	* Changed parsing in Comdirect.pm - Issue #413
	* Complete rewrite of OnVista.pm - Issue #414
	* Minor fix to FinanceAPI decoding JSON - Issue #434
	* Modified YahooJSON to deal with "nan" as dividend yield in JSON.
	* New CurrencyRates module, CurrencyRates/FinanceAPI - Issue #427
	* Fixed Bourso.pm - Issue #417
	* Allowed Currency Rates modules Fixer.pm and OpenExchange.pm to read their API keys from environment variables - Issue #426

1.63      2024-09-21 12:47:39-07:00 America/Los_Angeles
	* Fixed TesouroDireto.pm - Using different source URL - PR #424
	* Added FinanceAPI.pm - Requires API key from https://financeapi.net/. US and other exchange data available.
	* Fixed BVB.pm - Issue #409
	* Fixed BSEIndia.pm - Issue #410 and removed Unzip as quotes file is now a CSV file
	* Fixed NSEIndia.pm - Issue #410
	* Fixed NZX.pm - Issue #401

1.62      2024-05-16 18:19:12-07:00 America/Los_Angeles
	* Fixed AEX.pm
	* Removed throttling from AlphaVantage.pm - Issue #363
	* Added CurrencyFreaks.pm - new currency module
	* YahooJSON.pm - added more error handling - Issue #390
	* Fixed MarketWatch.pm module - Issue #389
	* Fool.pm - Rewrote Fool.pm and added back to F::Q. Issue #379.
	* New Module! StockData.pm. Methods stockdata, nyse, nasdaq.
	* Modified yahooJSON.pm module in order handle EU consent redirects better.
  * TwelveData.pm - Added "last" to data being returned
	* BorsaItaliana.pm - New module for Borsa Italiana, Italian traded bonds using ISIN
	* YahooWeb.pm - Issue #377. Modified YahooWeb to account for changes from Yahoo.

1.61      2024-04-18 21:34:24-07:00 America/Los_Angeles
	* SIX.pm - Changed lookup for currency, added lookups for symbol and last. Issue #380
	* YahooJSON.pm - URLs to retrieve required cookies and crumbs were changed to allow EU based users to use the module. Issue #373

1.60      2024-04-15 17:34:46-07:00 America/Los_Angeles
	* Removed not working modules. Issues #346, #366, and #368.
		Fidelity.pm, Cdbfundlibrary.com, Fundata.pm, and Fool.pm.
	* YahooJSON.pm - Added code to retrieve cookies and a "crumb" required
		to continue to utilize the v11 API. Issue #369.
		The YahooJSON.pm currency module was changed to use the v8 API.
	* Added initial version of CONTRIBUTING.pod that metacpan.org utilizes.
		It will completely replace the Hacker's Guide in the future.
	* Bloomberg.pm - Changed module to extract data from JSON structure embedded within the HTML - Issue #360
	* NSEIndia.pm - Eliminated need to use temp folders by storing file data from URL into a variable.
	
1.59      2023-12-31 14:52:12-08:00 America/Los_Angeles
	* Fixed XETRA, Tradegate and SInvestor after webpage was restructured - Issue #350
	* Fidelity.pm temporarily disabled - Issue #346
	* Finanzpartner.pm - Fix scraper, did not work if quote was higher than the previous day's quote.
	* GoogleWeb.pm - Updated to retrieve mutual fund and BATS prices - Issue #355
	* BSEIndia.pm - Updated to use standardized data file at URL
	  https://www.bseindia.com/download/BhavCopy/Equity/BSE_EQ_BHAVCOPY_{DDMMYYYY}.ZIP
	  Eliminated need to use temp folders by storing standardized file data from URL into a variable.
	  Updated names of source fields to conform to those in the standardized data file
	* IndiaMutual.pm - Eliminated need to use temp folders by storing nav file data from URL into a variable.
	* TMX.pm - Correct a self-reference in documentation - PR #345
	* Stooq.pm - Added new currencies and a fix for commodities' prices
	* YahooWeb.pm - Skip rows in the price table where the prices are "-".
	  This seems to happen sometimes with TIAA (and perhaps other) securities
	  including TILIX and QCILIX
	* TSP.pm - Was not returning hash when the HTTP GET failed completely
	  or the content did not contain the expected CSV file. - Issue #338
	* BSEIndia.pm - Removed print when symbol not found - Issue #335

1.58      2023-08-12 10:59:05-07:00 America/Los_Angeles
	* Consorsbank.pm - New module - PR #329
	* Stooq.pm - New module - Issue #203
	* Bloomberg.pm - Changed modules to utilize cookie jar - PR #331 - Issue #324
	* AlphaVantage.pm - Apply currency scaling (GBp -> GBP) when symbol
	  had additional ".X" suffix - Issue #281
	  Fixed check for "Information" JSON usually returned when daily API
	  limit has been reached.
	* YahooWeb.pm - Fixed incorrect pricing for single character symbols
	  and changed URL to get trade date - Issues #314 #319
	* Another fix to the URL in YahooJSON and CurrencyRates/YahooJSON - Issue #318

1.57      2023-07-01 12:37:07-07:00 America/Los_Angeles
	* Correct set exchange in YahooJSON.pm - Issue #306
	* Added close, change and p_change to Tradegate, XETRA and Sinvestor
	  Added optional parameter INST_ID to specify the institute id.
	  Fixed bug in Tradegate, XETRA and Sinvestor for numbers equal or higher than 1.000 - PR #304
	* Added GoogleWeb Module
	* YahooWeb module added - PR #296
	* Added MarketWatch Module
	* Replaced cached file with IO::String object in IndiaMutual.pm
	* Fixed missing date in AEX.pm - Issue #298
	* Fixed Examples in POD Documentation in a few modules - PR #295
	* move use strict to be the first statement in TreasuryDirect.pm and TwelveData.pm #290
	* remove old perl version requirement statements from TreasuryDirect.pm and TwelveData.pm #290
	* removed Data::Dumper that caused another test to fail from TreasuryDirect.pm #290
        * Fixed Fool.pm and fool.t - PR #289

1.56      2023-05-29 14:56:23-07:00 America/Los_Angeles
	* Replaced Tradeville.pm with BVB.pm - Issue #269
	* Added new TwelveData module
	* Updated YahooJSON.pm and CurrencyRates/YahooJSON.pm to use https://query2.finance.yahoo.com/v11 - PR #284
	* Bourso.pm - Squash anything but numbers and period in quote values.
	* Renamed MStarUK.pm to MorningstarUK.pm
	* Added get_features method - PR #260

1.55      2023-05-13 12:22:00-07:00 America/Los_Angeles
	* Added YahooJSON currency rate module PR #270
	* Added TRV => CAD in AlphaVantage.pm. Issue #265 - PR #267
	* Quick fix for YahooJSON.pm API
	* URL Change for MorningstarJP. Issue #261
	* Regex fix in FTfunds.pm and changed test cases ftfunds.t. PR #262

1.54      2022-12-26 15:25:02-08:00 America/Los_Angeles
	* Fix to AEX.pm - Issue #235 - PR #244
	* New modules Sinvestor.pm Tradegate.pm and XETRA.pm PR #243
	* Updates to TMX.pm (Toronto Stock Exchange) PR #248 and #253
	* Reverted API change (PR #230) in
	  CurrencyRates/AlphaVantage.pm PR #249
	* Fix to Fondsweb.pm PR #250

1.53      2022-10-08 18:11:07-07:00 America/Los_Angeles
	* dist.ini - changed bugtracker.web to
	  https://github.com/finance-quote/finance-quote/issues
	* DWS.pm - Set $info{$symbol, 'symbol'} to $symbol.
	* Union.pm - #231 - reworked for a different CSV file.
        * CurrencyRates/AlphaVantage.pm - API CURRENCY_EXCHANGE_RATE
          no longer accepts free API keys. Changed to use FX_DAILY API. 
          Issue #229 PR #230
        * Set minimum version for LWP::UserAgent in dist.ini to
          honor redirects.
        * CurrencyRates/AlphaVantage.pm - Added logic to account
          for empty JSON returned from currency exchange fetch.
        * Bourso.pm - Added Europe and France back as failover
          methods. These were removed some time ago in commit e26484b.
        * Tradeville.pm - Changed hostname in URL to tradeville.ro.
          Added logic to better account for the symbol not being
          found.
        * YahooJSON.pm - #202 - Account for symbols with '&'.
        * Minor change to isoTime function in Quote.pm.
        * Updated TSP.pm - PR #227 - update URL and handling of dates.

1.52      2022-07-03 15:15:38-07:00 America/Los_Angeles
        * Quote.pm - Fixed logic for FQ_LOAD_QUOTELET starting with "-defaults"
          reported in issue #197. PR #199.
        * AlphaVantage currency module: Don't recurse infinitely when exchange
          rate is less than .001 (PR 193)
        * Bourso.pm - Fixed data bug reported in issue #174 with PR #194.
        * TSP.pm - Minor fix for URL used to retrieve data. PR #195.
          Note: URL was changed after the PR was merged.
          Module remains in a non-working status.
        * TesouroDireto.pm - New module for Brazilian's National Treasury
          public bounds. PR #198.
        * Bloomberg.pm - Update Bloomberg class names #205. Correct html
          parsing errors.
        * MorningstarCH.pm - Re-enabled and fixed in #207.
        * ZA.pm - Change to return price from sharenet in major denomination.
          PR #208.
        * Changes to SourceForge project website HTML files.
        * Add [Prereqs] to dist.ini. #215

1.51      2021-07-04 14:41:59-07:00 America/Los_Angeles
        * Fix bugs in t/fq-object-methods.t
        * Add code to hide warning in t/currency_lookup.t

1.50      2021-06-26 20:52:16-07:00 America/Los_Angeles
        * New modules: CurrencyRates
        * Updated modules: ASX, TIAA-CREF, Fool, Currencies
        * Corrected some POD issues (thanks to the Debian Perl Group)

1.49      2019-06-30 12:20:58+02:00 Europe/Brussels
        * Alphavantage: Removed Time::HiRes dependency due to mswin32
          not supporting clock_gettime calls.

1.48      2019-06-30 01:19:14+02:00 Europe/Brussels
        * Alphavantage: Add a waiting mechanism to comply to
          alphavantage use terms
        * Alphavantage: Added several stock exchange support and
          currency
        * Updated modules: Union, Deka, Indiamutual, ASX, Yahoojson,
          TSP, AEX, Fool
        * New modules: IEXTrading, MorningstarAU, MorningstarCH,
          IEXCloud
        * Yahoo: removed modules referring to yahoo API, which yahoo
          stopped
        * BUGFIX: 'use of uninitialized value' returned by perl could
          make gnucash fail when more than 15 quotes where requested
        * BUGFIX: MS Windows does not support %T in strftime call
        * Added new documentation files: Release.txt, Hackers-Guide,
          Modules-README.yml
        * We started moving known failing tests into TODO blocks
        * This release is the result of hard work by Bruce Schuck,
          Vincent Lucarelli, Pieter-Jan Vandormael, Manuel Friedli,
          Jalon Avens, Chris Good, Mark J. Cox, Eelco Dolstra, Henrik
          Ahlgren, Vinay Shastry, Mike Alexander, Erik Colson.
        * Special thanks go to Bruce Schuck and Vincent Lucarelli
          which joined the maintainers team!

1.47      2017-11-12 17:19:42+01:00 Europe/Brussels
        * Use AlphaVantage for currency quotes instead of Yahoo (Mike Alexander)

1.46      2017-11-12 17:13:15+01:00 Europe/Brussels
        * Drop long-obsolete debian directory (Florian Schlichting)
        * AlphaVantage:
          - added support for .IL => USD currency and division (Adriano Baldi)
          - graceful error catchup (Mike Alexander)
        * Yahoojson:
          - module adapted to new URL and returned json (Rafael Casali)

1.45      2017-11-08 21:35:51+01:00 Europe/Brussels
        * alphavantage
          * more suffix - currency pairs added
          * GBP and GBX divided by 100

1.44      2017-11-07 21:57:57+01:00 Europe/Brussels
        * Added currencies for .SA (Brazil) and .TO (Canada/Toronto) markets
        * Setup a pause of .7s between queries in AlphaVantage.pm to limit queries

1.43      2017-11-06 23:41:47+01:00 Europe/Brussels
        * Added currency for .DE market
        * BUGFIX in currency determination regex

1.42      2017-11-06 19:04:25+01:00 Europe/Brussels
        * more tests in alphavantage.t
        * BUG resolved: removed time from $last_refresh when markets are open

1.41      2017-11-06 16:06:41+01:00 Europe/Brussels
        * return symbol for AlphaVantage data

1.39
        * added AlphaVantage module (Matthew Patterson)
        * some other module changes: yahoojson, Morningstar, Bourso, TSX (not working)

1.38      2015-08-22 13:22:56+02:00 Europe/Brussels
        * module updates: tiaacref, yahooJSON, FTfunds, MStaruk, USFedBonds, GoldMoney
        * new modules: fidelityfixed (Peter Ratzlaff), yahooYQL
        * removed modules: MTGox
        * more tests: yahoo_speed.t, tiaacref.t

1.37      2015-02-01 20:24:32+01:00 Europe/Brussels
        * modified 00-use.t to show more info
        * Remove Crypt::SSLeay dependency in favor of LWP::Protocol::https (Geert Janssens)
        * Updated HU.pm and test file to current website (Kristof Marussy)

1.36      2015-01-31
        * MorningstarJP : changed dependency from Date::Calc to DateTime

1.35      2014-06-17 08:06:14+02:00 Europe/Brussels
        * BUGFIX: VWD - currency returned.

1.34      2014-06-15 21:30:03+02:00 Europe/Brussels
        * VWD adapted to recent website change.

1.33      2014-06-01 11:24:24+02:00 Europe/Brussels
        * BUGFIX: yahoo_json never returns currency. so don't set a default.
                  yahoo_json returned current timestamp instead of quote date.

1.32      2014-05-18 21:55:12+02:00 Europe/Brussels
        * return "symbol" for yahoo_json module
        * allow to retrieve ISIN codes with VWD module

1.31      2014-05-04 22:56:45+02:00 Europe/Brussels
        * Case mismatch in ZA_UnitTrusts pod

1.30      2014-05-04 21:56:34+02:00 Europe/Brussels
        * Bourso.pm works on current website changes. Thanks to Guillaume
        * New module CSE.pm by Hiranya Samarasekera. Covers Colombo Stock
          Exchange (CSE) in Sri Lanka.

1.29      2014-04-08 08:28:25+02:00 Europe/Brussels
        * New module za_unittrusts. kudos to Rolf Endres.
	* Indiamutual patched to current website. kudos to Vinay S Shastry.

1.28      2014-03-16 12:05:19+01:00 Europe/Brussels

        * Removed some unnecessary dependencies

1.27      2014-03-05 15:04:22+01:00 Europe/Brussels

        * New module YahooJSON added (Abhijit Kshirsagar)
        * mtgox.t should not create errors when ONLINE_TEST is not defined

1.26      2014-03-03 22:24:58+01:00 Europe/Brussels

        * VWD adapted to current website (skaringa)
        * Boursorama module mostly fixed (Arnaud Gardelein)

1.25      2014-03-02 23:18:23+01:00 Europe/Brussels

        * AEX.pm : Some checking added. Not working yet
        * Quote.pm : readded sub parse_csv_semicolon.

1.24      2014-03-02 21:39:00+01:00 Europe/Brussels

        * Added module Citywire.pm written by Martin Sadler
        * Added module FTfunds.pm written by Martin Sadler
        * Added module MStaruk.pm written by Martin Sadler
        * Added module TNetuk.pm written by Martin Sadler
        * Data::Dumper is no more required to build

1.23_02   2014-03-02 14:46:41+01:00 Europe/Brussels (TRIAL RELEASE)

        TEST RELEASE

1.22      2014-03-02 10:38:18+01:00 Europe/Brussels (TRIAL RELEASE)

        TEST RELEASE

1.21      2014-03-02 09:56:38+01:00 Europe/Brussels (TRIAL RELEASE)

        * ASX.pm now supports querying more than 10 symbols (goodvibes2)
        * Travis config added for automated test build
        * BUILD: Updated to use Dist::Zilla

2014-02-17  Erik Colson <eco@ecocode.net>

	* INSTALLATION FIX: Install Date::Calc as dependency

2014-02-16  Erik Colson <eco@ecocode.net>

	* MtGox support added by Sam Morris
	* MorningstarJP support added by Christopher Hill
	* Yahoo modules changed due to site change

2010-02-16  Erik Colson <eco@ecocode.net>

	* TSP.pm updated. Patch from Kevin Ryde.
	* YAHOO/Base.pm added conversion from 'B' billions to
	                numbers. Patch from Kevin Ryde.
	* Billions support moved to Quote.pm

2009-10-05  Erik Colson <eco@ecocode.net>

	* Lots of tests added

2009-10-04  Erik Colson <eco@ecocode.net>

	* IndiaMutual.t tests added
	* Yahoo_europe: Bug 44245 solved. Wrong fields returned.
	* Documentation: Bug 48818 corrected.

2009-10-03  Erik Colson <eco@ecocode.net>

	* yahoo_europe.t tests corrected

2009-09-30  Erik Colson <eco@ecocode.net>

	* Bourso.t tests corrected

2009-09-29  Erik Colson <eco@ecocode.net>

	* AEX.pm removed code for options and futures. (didn't work)

2009-07-19  Erik Colson <eco@ecocode.net>

	* Bug in Yahoo::Base corrected. Sometimes year range is wrongly returned.

2009-07-19  Giles Robertson

	* Bug in Yahoo::Base corrected. GBp wrongly interpreted.

2009-07-19  Stephan Ebelt

	* Goldmoney.pm patched. support for platinum added.

2009-07-18  Zoltan Levardy <zoltan@levardy.org>

	* New module HU.pm (Hungarian stocks)

2009-06-14  Divakar Ramachandran

	* Bug RT 46155 solved by modifying link in IndiaMutual.pm

2009-06-14  Stephan Ebelt

	* Cominvest URL modified

2009-06-14  Erik Colson <eco@ecocode.net>

	* currencies adapted to yahoo denomination

2009-06-13  Sattvik

	* currency retrieval updated (yahoo website changed)

2009-04-27  Bradley Dean <bjdean@bjdean.id.au>

	* ASX.pm updated due to website change

2009-04-13  Erik Colson <eco@ecocode.net>

	* Release 1.16

2009-04-12  Erik Colson <eco@ecocode.net>

	* BUGFIX: Bourso.pm allmost completely rewritten due to website change.
	* BUGFIX: Morningstar.pm patched by Fredrik Persson.
	* BUGFIX: AEX.pm patched by Herman van Rink.

2009-03-19  Erik Colson <eco@ecocode.net>

	* BUGFIX: 12:XXpm formatted time handling.

2009-03-04  Erik Colson <eco@ecocode.net>

	* RENAMED ITE is now RZR

2009-03-02  Erik Colson <eco@ecocode.net>

	* BUGFIX: ZA.pm patched.

2009-03-01  Erik Colson <eco@ecocode.net>

	* BUGFIX: Stephen Ebelt patch applied for goldmoney.pm
	* BUGFIX: Encoding problem solved by Ashwin

2009-02-16  Bradley Dean <bjdean@bjdean.id.au>

	* NEW: Function fetch_live_currencies.

2009-02-15  Bradley Dean <bjdean@bjdean.id.au>

	* NEW: Module Finance::Quote::Currencies created for use in
          currency_lookup.

2008-12-05  Erik Colson <eco@ecocode.net>

	* Finanzpartner module adapted to site updated. By Jan Wilamowius.
	* Morningstar patched by Fredrik Persson.

2008-11-09  Erik Colson <eco@ecocode.net>

	* Bourso.pm updated due to website update. By Bernard Fuentes

2008-10-26  Erik Colson <eco@ecocode.net>

	* BUG correction : IndiaMutual.pm: symbol not set it module.
	* Release 1.15

2008-10-21  Erik Colson <eco@ecocode.net>

        * BUG correction : function isoTime - make sure $hours and $mins are treated as numbers
        * use sprintf in isoTime

2008-10-15  Erik Colson <eco@ecocode.net>

        * Release 1.14

2008-10-13  Erik Colson <eco@ecocode.net>

        * Finanzpartner.pm added by Jan Willamowius

2008-10-12  Erik Colson <eco@ecocode.net>

        * isoTime function added
        * added quote.t
        * yahoo time is now format using isoTime

2008-10-11  Erik Colson <eco@ecocode.net>

        * added prerequisite for HTML::TreeBuilder
        * union.t from todo

2008-10-10  Paul Fenwick <pjf@cpan.org>
        * TEST: Ensure Data::Dumper is not accidently left in
          F::Q code.

2008-10-07  Erik Colson <eco@ecocode.net>

        * Root README added
        * BUGFIX: asx.t

2008-10-05  Erik Colson <eco@ecocode.net>

        * Added Cominvest module from Stephan Ebelt

2008-10-04  Erik Colson <eco@ecocode.net>

        * Failing tests moved to todo-state for trustnet, usfedbonds,
          bourso, deka, union
        * BUGFIX: currency.t
        * BUGFIX: lerevenu.t - index ID corrected

2008-10-02  Erik Colson <eco@ecocode.net>

        * Failing tests moved to todo-state for ftportfolios, aiahk, nzx,
          maninvestments.

2008-09-30  Paul Fenwick <pjf@cpan.org>

        * BUGFIX: Applied patch from Bill Carlson to fix Tiaacref.pm.
          Thanks Bill, you rock!

2008-09-28  Erik Colson <eco@ecocode.net>

	* StockHouseCanada.pm updated to new site layout

	* DWS.pm updated

2008-09-27  Erik Colson <eco@ecocode.net>

	* VWD.pm updated to new site layout

	* TSX.pm added

2008-09-27  Paul Fenwick  <pjf@cpan.org>

        * DOCUMENTATION: Fixed malformed formatting in authors
          email addresses in Fiannce/Quote.pm.

2008-09-26  Erik Colson <eco@ecocode.net>

	* AEX.pm updated to new site layout (comma used in numbers)

2008-09-22  Paul Fenwick  <pjf@cpan.org>

        * BUILD: Module::Install 0.77 is now used for building
        and installation.  (PJF)

        * TESTING: Finance::Quote's test system has been restructured.
        Tests are now run during installation, but online and author
        tests are skipped by default.  (PJF)

2008-09-21  Erik Colson <eco@ecocode.net>

	* lib/Finance/Quote/Yahoo/Brasil.pm: Enable semicolon.

2007-05-13  David Hampton  <hampton@employees.org>

	* lib/Finance/Quote/SEB.pm: Patch from Henrik Riomar <henrik.riomar at
	gmail.com> to fix a problem finding quotes for funds with the Swedish
	chars åäö in the name.

	* lib/Finance/Quote/IndiaMutual.pm: Patch from Devendra Gera <gera0ul
	at yahoo.com> to remove white space when splitting the results in the
	AMFI data file.

2007-01-07  David Hampton  <hampton@employees.org>

	* CVSTAG: finance_quote_1_13

	* lib/Finance/Quote.pm: Update version to 1.13.

	* lib/Finance/Quote.pm: Update the store_date() function for the
	case when the year isn't explicitly stated.  If the specified
	month would put the quote in the future, then consider this a
	quite from last year.  manly intended to handle the rollover from
	December to January on web sites that don't specify the year.
	Suggestion from Christian Lupien.

	* lib/Finance/Quote/BMONesbittBurns.pm: Enhance module to support
	mutual fund quotes (which have less data than stock quotes).
	Correct date format parsing.  Fix from Christian Lupien <lupien at
	users.sourceforge.net>.

	* lib/Finance/Quote/StockHouseCanada.pm: The fund name seems to be
	a moving target. Search all tables of depth one looking for it.

2007-01-01  David Hampton  <hampton@employees.org>

	* lib/Finance/Quote/FTPortfolios.pm: Rewrite this module for the
	new web site design.

	* lib/Finance/Quote/TSP.pm: Strip spaces around the dollar values.

	* lib/Finance/Quote/FinanceCanada.pm: Rewrite this module for the
	new web site design.

	* test/*.t: Some restructuring of tests.  Add a couple more tests
	on dates.  Replace a couple of test stocks that are no longer
	valid.

	* test/*.t: Accept last year as a valid date.  Comes in hand when
	testing modules at the start of the new year.

	* lib/Finance/Quote/ZA.pm: Update for changes in the display of
	the web site.

2006-12-31  David Hampton  <hampton@employees.org>

	* lib/Finance/Quote/StockHouseCanada.pm:
	* test/stockhousecanada.t: New module for getting Canadian Mutual
	fund quotes from Chris Carton <ctcarton@gmail.com>.

	* lib/Finance/Quote/Deka.pm: Update for changes in the display
	of the web site.  Now uses an https url.

	* lib/Finance/Quote/LeRevenu.pm: Updates from Dominique Corbex for
	changes in the display of the web site.

	* lib/Finance/Quote/Trustnet.pm: Update for changes in the display
	of the web site.

2006-09-11  David Hampton  <hampton@employees.org>

	* Move AIA.pm to AIAHK.pm since AIA has sites in multiple
	countries.

2006-09-10  David Hampton  <hampton@employees.org>

	* lib/Finance/Quote/AIA.pm:
	* test/aia.pm: New module to access American International
	Assurance fund information.  Based on perl script from Wouter van
	Marle <wouter@squirrel-systems.com>.

	* lib/Finance/Quote/Bourso.pm: Update the URL to track changes on
	the web site.

2006-07-10  David Hampton  <hampton@cisco.com>

	* lib/Finance/Quote.pm: Update version to 1.12.

	* CVSTAG: finance_quote_1_12

2006-06-27  David Hampton  <hampton@employees.org>

	* Makefile.PL: State the dependency on Crypt::SSLeay that several
	modules now have.

	* lib/Finance/Quote/Yahoo/Base.pm: Don't set fields that are
	defined but are empty..

	* test/yahoo_brasil.t: Update the test module to have more cases
	and use better stocks.

	* lib/Finance/Quote/Yahoo/Brasil.pm: Update for the change of the
	data separator from a semicolon to a comma.

	* test/financecanada.t:
	* test/hex.t: Add new test cases to cover the last untested
	modules. All modules are now tested.

	* lib/Finance/Quote/FinanceCanada.pm: Don't set the success flag
	if the lookup failed.

	* lib/Finance/Quote/Platinum.pm: Use the new url of the pricing
	information.

	* lib/Finance/Quote/ManInvestments.pm: Update for the new table
	format on the web site.

	* test/indiamutual.t:
	* test/aex.t: Update the test cases to use currently listed funds.

	* lib/Finance/Quote/ManInvestments.pm: The url for updating
	quotes has changed, as has the table header.

	* lib/Finance/Quote/Bourso.pm:
	* lib/Finance/Quote/LeRevenu.pm:
	* test/bourso.t:
	* test/lerevenu.t: Updated modules from Dominique Corbex
	<domcox@sourceforge.net>. The name field now returns the real name
	and not ticker symbols, and other small fixes.

2006-04-08  David Hampton  <hampton@employees.org>

	* lib/Finance/Quote/Trustnet.pm: Work around the fact that gnucash
	escapes the ampersand character when passing stock names to F::Q.

	* lib/Finance/Quote/DWS.pm: Updated module from Klaus Dahlke
	<klaus.dahlke@gmx.de> to retrieve quotes from the new DWS web
	page.

	* lib/Finance/Quote/Tiaacref.pm: Explicitly state in the code that
	this module requires ssl support (it uses an https:// url).  This
	prevents perl from trying to run the code when ssl support isn't
	present.

	* lib/Finance/Quote.pm:
	* lib/Finance/Quote/HEX.pm:
	* test/hex.t: New module from Mika Laari
	<mikalaari@users.sourceforge.net> to fetch quote information from
	the Helsinki stock exchange.

	* Documentation/Hackers-Guide: Add a section on the q->store_date()
	function.  All modules should use this function to set the 'date'
	and 'isodate' fields based on the retrieved textual date (or lack
	thereof).

	* test/lerevenu.t: Test the right module.

2006-04-07  David Hampton  <hampton@employees.org>

	* lib/Finance/Quote.pm:
	* lib/Finance/Quote/LeRevenu.pm:
	* test/lefrevenu.t: New module from Dominique Corbex
	<domcox@sourceforge.net> to fetch information from the
	LeRevenu.com site in France.

	* t/yahoo_europe.t: New test cases for non-GBP London exchange
	stocks.  Use new stock for test of the XETRA exchange.  (Can't
	find a non-Euro stock there, so remove those tests.)

	* lib/Finance/Quote/Yahoo/Base.pm: Patch from p1n0@sourceforge.net
	to only divide London exchange values by 100 if they are
	denominated in pence.

2006-04-06  David Hampton  <hampton@employees.org>

	* lib/Finance/Quote.pm:
	* lib/Finance/Quote/Bourso.pm:
	* test/bourso.t: New module from Dominique Corbex
	<domcox@sourceforge.net> to fetch information from the "Paris
	Stock Exchange", http://www.boursorama.com.

	* lib/Finance/Quote/VWD.pm: Updated module from Jörg Sommer that
	is more tolerant of the advertising added to the web page.

2006-01-11  David Hampton  <hampton@employees.org>

	* CVSTAG: finance_quote_1_11
	* lib/Finance/Quote.pm: Updated $VERSION to 1.01

2006-01-10  David Hampton  <hampton@employees.org>

	* test/dws.t:
	* test/maninvestments.t:
	* test/yahoo_brasil.t: Accept dates in both the previous and
	current year as valid responses.

	* test/aex.t: Change test currency to one still on the exchange.

	* lib/Finance/Quote/VWD.pm: Jörg Sommer's patch to work better
	with invalid WKNs and to extract the exchange information from its
	new location.

2005-11-18  David Hampton  <hampton@employees.org>

	* lib/Finance/Quote/AEX.pm: Use the store_date function.

	* lib/Finance/Quote/ASX.pm:
	* lib/Finance/Quote/Cdnfundlibrary.pm:
	* lib/Finance/Quote/Platinum.pm:
	* lib/Finance/Quote/Trustnet.pm:
	* lib/Finance/Quote/Yahoo/Base.pm: Add code to protect against
	empty tables, data fields, etc.

	* test/aex.t: Correct the number of test cases.  Changed test
	stock to one that is still on the exchange.  Site no longer
	provides time (date only) so remove tests for time of quote.
	Futures quotes don't always have bid/ask values so comment out
	those tests.

	* test/indiamutual.t:
	* test/trustnet.t:
	* test/union.t:
	* test/yahoo.t: Changed test stock to one that is still on the
	exchange.

	* test/yahoo_brasil.t: All returned prices (for all stocks I
	tried) return a price of zero, so comment out the test for
	non-zero.

2005-10-23  David Hampton  <hampton@employees.org>

	* lib/Finance/Quote/VWD.pm: Put back the call to the
	HTML::TableExtract first_table_state_found() function for now.  At
	some point this should be removed and the 2.0 version of
	HTML::TableExtract required.

	* lib/Finance/Quote.pm: Make note of an alternate yahoo URL that
	can be used to obtain currency quotes. From Gerry Barksdale <gbark
	at barksys.com>.

2005-10-22  David Hampton  <hampton@employees.org>

	* lib/Finance/Quote/Tiaacref.pm:
	* test/tiaacref.t: Add Support for TIAA-CREF mutual funds from
	Brandon <brandon2 at users.sourceforge.net>.

	* lib/Finance/Quote/VWD.pm: Remove the thousands separator
	character from quote values.

	* lib/Finance/Quote/TSP.pm:
	* test/tsp.t: Frank Mori Hess's <fmhess at speakeasy.net> change
	to add support for the TSP lifecycle L funds.

	* ChangeLog: Archive pre-2005 data into a separate file.

	* lib/Finance/Quote/Deka.pm: Add a new module to retrieve German
	investment fund prices from Deka.  Module from Knut Franke
	<Knut.Franke at gmx.de>

	* lib/Finance/Quote/USFedBonds.pm:
	* test/usfedbonds.t: Add a new US Federal Bonds stock quote module
	from Stephen Langenhoven <langenhoven at users.sourceforge.net>.

2005-10-21  David Hampton  <hampton@employees.org>

	* lib/Finance/Quote.pm: Updated to work with new Yahoo currency
	conversion pages.

	* lib/Finance/Quote/Tiaacref.pm: New URL from Kevin Foss.  Uses
	https, so the Crypt::SSLeay module is now required for TIAA-CREF
	quotes.

	* lib/Finance/Quote/ZI.pm: Zürich Invest has been purchased by
	Deutsche Bank and integrated into DWS.  The DWS.pm module should
	now be used in place of the ZI.pm module.

	* lib/Finance/Quote/VWD.pm: Patch from Rainer Dorsch to return the
	current price as 'last'.  The HTML::TableExtract
	first_table_state_found() function has been deprecated.  Accept
	both the old and new values as correct answers.

	* lib/Finance/Quote/ZA.pm:
	* test/za.t: Add a new South African stock quote module from
	Stephen Langenhoven <langenhoven at users.sourceforge.net>.

2005-08-10  David Hampton  <hampton@employees.org>

	* lib/Finance/Quote/VWD.pm: Handle invalid ISINs better. VWD
	delivers a 404 error instead of a blank page.  Fix suggested by
	Uwe Simon <uwe.simon.koeln at t-online dot de>

2005-07-04  Paul Fenwick  <pjf@cpan.org>

	* lib/Finance/Quote.pm: Bumped $VERSION to 1.10, primarily
	  to work around a problem with CPAN distributions.

	* CVSTAG: finance_quote_1_10

2005-06-29  David Hampton  <hampton@employees.org>

	* lib/Finance/Quote/VWD.pm: Updated module from Jörg Sommer
	<joerg@alea.gnuu.de>.

	* lib/Finance/Quote/cdnfundlibrary.pm: Changes inspired by
	kalaleq@users.sourceforge.net allow retrieval of more data.

	* lib/Finance/Quote.pm:
	* lib/Finance/Quote/Yahoo/NZ.pm: New module from Stephen Judd
	<saniac@users.sourceforge.net>.

	* lib/Finance/Quote/NZX.pm: Tweak to allow both NZX and Yahoo:NZ
	to get quotes for New Zealand Stocks (use method nz).

	* CVSTAG: finance_quote_1_09

2005-05-30  Paul Fenwick  <pjf@cpan.org>

	* MANIFEST: Updated with files intended for distribution.

	* lib/Finance/Quote.pm: Updated $VERSION to 1.09

	* CVSTAG: Updated finance_quote_1_09 tag on MANIFEST and
	  lib/Finace/Quote.pm

	* Released updated version 1.09 with new MANIFEST and Quote.pm
	  to Sourceforge.

	* lib/Finance/Quote/VWD.pm: Re-enabled $VERSION and bumped
	  to 1.01 to allow correct indexing on CPAN, however the
	  older version currently remains in the 1.09 release.

2005-05-04  David Hampton  <hampton@employees.org>

	* lib/Finance/Quote/FTPortfolios.pm: Update for changes in the
	website.

	* t/ftportfolios.t: New test module.

	* TSP.pm: Replace core parsing with tighter code.  Support the
	symbols used by both Frank Mori Hess' and Trent Piepho's TSP
	modules.  Make the symbols case insensitive.

	* lib/Finance/Quote/Cdnfundlibrary.pm: Find table by headers
	instead of by index.

	* test/asegr.t: New module
	* lib/Finance/Quote/ASEGR.pm: New module

	* lib/Finance/Quote/ASX.pm: Skip any blank lines in the table.
	Pass an extra parameter to TableExtract to keep it from doing
	unnecessary work that produces warnings.

2005-03-19  David Hampton  <hampton@employees.org>

	* lib/Finance/Quote/Trustnet.pm: Encode the '&' character before
	calling the user agent GET function.  Fixes bug 747080.

2005-03-19  David Hampton  <hampton@employees.org>

	* almost all files: Collapsed all date parsing code into a single
	function.  This function handles the date formats provided by all
	current quote sources and converts them all into the F::Q standard
	of a US date format.  It also adds an ISO format date to all
	quotes in the new isodate field.  Added lots of test functions to
	check date formats.


2005-03-19  David Hampton  <hampton@employees.org>

	* lib/Finance/Quote/AEX.pm: Spelling correcting from Frank Mori
	Hess.

	* lib/Finance/Quote.pm: Documentation correction from Trent
	Piepho.

	* lib/Finance/Quote/Yahoo/Base.pm (yahoo_request): Fix an
	undefined reference when Yahoo ocassionally returns an empty
	field.

2005-03-01  David Hampton  <hampton@employees.org>

	* lib/Finance/Quote.pm: New modules.  New function to parse files
	separated by semicolons instead of commas.

	* lib/Finance/Quote/AEX.pm: Worked over modules from Johan van
	Oostrum.  Most of the old AEX data has migrated elsewhere.

	* lib/Finance/Quote/ASX.pm:
	* lib/Finance/Quote/Trustnet.pm: Got the modules working again.

	* lib/Finance/Quote/ManInvestments.pm:
	* lib/Finance/Quote/Platinum.pm: New modules for Australian
	investment price sources from Ian Dall <iandall at
	users.sourceforge.net>.

	* lib/Finance/Quote/NZX.pm: New modules for fetching quotes the
	from the New Zealand stock exchange. Provided by Michael Curtis.

	* lib/Finance/Quote/SEB.pm: New modules for fetching quotes from
	the Swedish Bank.  Submitted by Tomas Carlsson.

	* lib/Finance/Quote/TSP.pm: New modules for fetching quotes from
	the US Govt. Thrift Service Plan.  Submitted by Frank Mori Hess.

	* lib/Finance/Quote/Yahoo/Base.pm: Corrected currency tags for Vienna and Valence.

	* lib/Finance/Quote/Yahoo/Brasil.pm: Add new Yahoo Brasil module
	from Ismael Orenstein <perdig at users.sourceforge.net>.

	* t/*: Various new test modules.

2005-02-09  David Hampton  <hampton@employees.org>

	* lib/Finance/Quote/Fidelity.pm:
	* lib/Finance/Quote/Union.pm: Got the modules working again.

	* lib/Finance/Quote/Yahoo/Base.pm: Extract the currency directly
	from Yahoo, instead of looking it up in an exchange/currency
	mapping table.

	* t/*: Various new test and updated modules.

2005-02-06  David Hampton  <hampton@employees.org>

	* lib/Finance/Quote/BMONesbittBurns.pm: Got the modules working again.

2005-01-14  David Hampton  <hampton@employees.org>

	* lib/Finance/Quote/Cdnfundlibrary.pm: Got the module working again.

2004-07-02	Paul Fenwick <pjf@cpan.org>

	* Added Finance/Quote/Tdefunds.pm thanks to David Grant.

	* Added t/tdefunds.t basic regression test (3 tests).

	* Fixed bug #916966, TASE prices were 100 times their true
	  price.  Thanks to Eldad Zack for the patch.

2004-02-08  David Hampton  <hampton@employees.org>

	* Yahoo/Base.pm: Added suffixes for the Brussels and Dublin
	exchanges.


2003-09-20	Pawel Konieczny <konieczp@users.sourceforge.net>
	* AEX module: major update: fetching of futures quotes
	implemented.  POD and test script updated as well.


2003-09-15	Pawel Konieczny <konieczp@users.sourceforge.net>
	* AEX module: major update: additional labels for options available:
	volume, oi, and other. Subframes cache implemented, resulting in 
	substantial speedup for repeating (intraday) requests of individual 
	options.


2003-09-12  David Hampton  <hampton@employees.org>

	* Yahoo/Base.pm: Added suffixes for 1) the US Options, 2) US
	exchanges when using a non-US Yahoo site, and 3) the Zurich
	exchange.


2003-08-31  David Hampton  <hampton@employees.org>

	* Yahoo/Base.pm: Added entry for the Lisbon Portugal stock
	exchange.


2003-08-31	Pawel Konieczny <konieczp@users.sourceforge.net>
	* AEX module: major update: fetching of stock and index options
	implemented.  POD and test script updated as well.


2003-08-27	Pawel Konieczny	<konieczp@users.sourceforge.net>
	* AEX module: following a suffestion of Paul Fenwick, value
	'undef' is returned if no valid data could be dowloaded
	(previously it was returning empty strings in such cases).


2003-07-07	Pawel Konieczny	<konieczp@users.sourceforge.net>
	* AEX module: added label 'symbol'


2003-07-06	Pawel Konieczny	<konieczp@users.sourceforge.net>
	* Update of F::Q::AEX module: added a remap functionality 
	  which translates the official stock ticker to AEX CGI 
	  symbol

	* Update of F::Q::AEX module: Distiguishing indices and stocks:
	  indices will have "currency" label undefined, stocks will have
	  value "EUR".  This fixes the currency conversion problem for
	  indices.

	* Update of F::Q::AEX module: Cleanup of labels: "offer" renamed to
	  "ask" ("ask" is more common, besides, it can be
	  currency-converted). Label "offer" stays for backward
	  compatibility.

	* Update of F::Q::AEX module: Cleanup of garbage in some fields.
	  (Ocassionally, the http fetch & parse will return garbage for
	  some values).


2003-07-04	Paul Fenwick	<pjf@cpan.org>
	* Fixed currency conversion problems. (#232075)

	* Fixed ASX problems whereby quotes were not being obtained.
	  Thanks to Rik Harris for bringing this issue to light,
	  and providing a correct URL.  (#653025)

	* Fixed problem where no symbol tag was being defined in ASX.
	  Thanks again to Rik Harris.  (#653035)

	* Fixed problem where undefined currencies would be returned
	  as zero, and not undefined as occured in previous versions.

	* Fixed tests in currency.t which assumed that conversion
	  could be done between EUR and former European currencies.
	  These are no longer supported due to a change in the
	  lookups provided by Yahoo.

	* Updated Fidelity.pm to indicate its current non-working status.

	* Added T. Rowe Price patches by David Hampton, which provide
	  a troweprice_direct method.  (#666351)

	* As above, for the Fidelity module.  (#666353)

	* Accepted David Hampton's patch to Yahoo currencies.
	  The correct currency will now be flagged on stocks regardless
	  of the module used to grab them. (#666361)

	* Added Keith Refson's module to obtain quotes from
	  First Trust Portfolios L.P.  Thanks to David Hampton
	  (again!) for supplying this. (#670202)

	* Added Ganesan Rajagopal's excellent IndiaMutal module.
	  (#720896)

	* Fixed Cdnfundlibrary to correctly set the success flag
	  when successful.  Thanks to Robert Clark for finding
	  this bug.  (#752395)

	* Updated Tdwaterhouse.pm with Robert Clark's changes to
	  work with the new TD Waterhouse website.  Many thanks
	  to Robert Clark again. (#750843)

	* Added the BM Nesbitt Burns module provided by Robert
	  Clark, including test cases.  (#752423).

	* Updated BMONesbittBurns module to provide better date
	  handling, screening out of high-ascii characters from
	  fields, and removal of spurious debug output.

	* CVSTAG: finance_quote_1_08


2003-02-04	Paul Fenwick	<pjf@cpan.org>
	* Fixed VWD problem whereby no symbol was being returned.
	  Many thanks to Joachim Breitner for this fix.  (#600698)

	* Updated TrustNet documentation, thanks to David Hampton.
	  (#666349)


2002-06-25	Paul Fenwick	<pjf@cpan.org>
	* Added ZI.pm and Union.pm modules.  Thanks to Rainer Dorsch
	  for providing these.


2002-04-18	Paul Fenwick	<pjf@cpan.org>
	* Patched Quote.pm after currency conversion started to fail.
	  Many thanks to Sean Wenzel for the fix.

	* Updated documentation in ASX.pm and Trustnet.pm to note their
	  current functional unhappiness.

	* CVSTAG: finance_quote_1_07


2001-12-19	Paul Fenwick	<pjf@cpan.org>
	* Added Finance::Quote::Yahoo::Asia to provide lookup of
	  Asian stock quotes (not including Japan).  Many thanks
	  to M.R.Muthu Kumar for this patch.


2001-07-23	Paul Fenwick	<pjf@cpan.org>
	* Updated Yahoo::Europe.pm so that stocks fetched from the
	  Stockholm exhcnage (.ST) are correctly listed as being in
	  Swedish Krona (SEK).


2001-07-04	Paul Fenwick	<pjf@cpan.org>
	* Confirmed debian packages release with Ross Peachey.

	* Moved cvs tags in debian/* so that finance_quote_1_06
	  point to the files used in building 1.06, not those building
	  1.05.


2001-06-26	Paul Fenwick <pjf@cpan.org>
	* Added AEX module courtesy of Rob Sessink.

	* Updated ASX module to use the new (again!) ASX website.
	
	* Updated ASX module to use HTML::TableExtract.  Code is much
	  simplier now.

	* Updated Fidelity module to make use of the new fidelity website.

	* Updated the Fidelity test to always test the fidelity_direct method.

	* Bumped version number on F::Q to 1.06.

	* Updated Trustnet module to assume GBP if no currency explicitly
	  shown.

	* Updated Trustnet test because one of the funds we were looking
	  for had changed its name, causing the test to fail.

	* Added AEX test suite to repository.

	* Removed failover into Fool.pm support, as I'd like to do more
	  testing before it enters the failover system.

	* Updated the FAQ.

	* Updated the INSTALL file.

	* Moved regression tests from /t to /test. Updated MANIFEST
	  file accordingly.  This means that autoamtic installs from
	  CPAN won't run the regression tests, which was causing
	  installation to fail on some systems.

	* Updated lists of copyright holders, SEE ALSO sections
	  in man-pages.

	* CVSTAG: finance_quote_1_06


2001-06-25	Linas Vepstas
	* Added Tdwaterhouse module from James A. Treacy.


2001-06-04	Brent Neal	<brentn@users.sourceforge.net>
	* Fixed Tiaacref.pm to reflect new CGIs at www.tiaa-cref.org
	  New symbols available for the module - check the POD 
	  documentation for more info. 


2001-05-11	Paul Fenwick	<pjf@cpan.org>
	* Tweaked VWD.pm to strip whitespace from currency and
	  remove asterisks from names.


2001-05-10	Volker Stuerzl
	* Updated VWD.pm to account for changes in VWD website.


2001-05-09	Paul Fenwick	<pjf@cpan.org>
	* Fixed strange behaviour which could occur when using
	  FQ_LOAD_QUOTELET environment variable.  This now works
	  as intened.

	* Added Jasmin Bertovic's Cdnfundlibrary module.


2001-05-08	Paul Fenwick	<pjf@cpan.org>
	* Applied Leigh Wedding's patch to ASX.pm, after ASX changed
	  their website yet again!  All is working happily once
	  more. Thanks Leigh.

	* Added Tobias Vancura's F::Q::Fool module.

	* Added Fool as a automatically loaded loaded module from
	  F::Quote.pm.


2001-04-05	Paul Fenwick	<pjf@cpan.org>
	* Updated ASX.pm module to reflect changed location of
	  information on the ASX's website.  (Still doesn't
	  help when the ASX site is totally broken, as is
	  too often the case.)

	* Updated Trustnet.pm module to reflect changes to the
	  Trustnet site.


2001-02-16	Paul Fenwick	<pjf@cpan.org>
	* Updated to repsect formatting changes in data fed to the
	  currency function.

	* Updated Quote.pm to include updated information on 
	  FQ_LOAD_QUOTELET

	* CVSTAG: finance_quote_1_05


2001-01-22	Paul Fenwick	<pjf@cpan.org>
	* Updated to respect the FQ_LOAD_QUOTELET environment variable
	  to auto-load custom Quotelet.


2001-12-05	Paul Fenwick	<pjf@cpan.org>
	* Updated the Yahoo::USA source to finance.yahoo.com as
	  the quote.yahoo.com may become depreciated in the future.
	  Thanks to Iain Lea for spotting this.


2000-11-29	Paul Fenwick	<pjf@cpan.org>
	* Updated the URL we obtain currency information to
	  http://uk.finance.yahoo.com/m5?"

	* Updated docs in Yahoo/Europe.pm to note the Xtera exchange
	  moving from FX to DE.

	* Thanks to Jan Willamowius for the above two changes.


2000-11-21	Paul Fenwick	<pjf@cpan.org>
	* Extra code to ensure that currency-fields returned by a
	  Quotelet are unique.  This prevents the potential bug of
	  a field undergoing currency conversion multiple times and
	  hence being quite off-track.


2000-11-05	Paul Fenwick	<pjf@cpan.org>
	* BUG 121557: Fixed bug where the 40th symbol in a Yahoo lookup
	  would fail.

	* F::Q::UserAgent is now ready for release, but is still considered
	  experimental.  Users must explicitly turn it on by setting
	  $Finance::Quote::USE_EXPERIMENTAL_UA = 1;

	* Updated the FAQ.

	* Added MANIFEST file.

	* CVSTAG: finance_quote_1_04


2000-10-29	Paul Fenwick	<pjf@cpan.org>
	* F::Q now makes use of a custom F::Q::UserAgent to fetch
	  information.  This is capable of doing proxy authentication
	  and other arbitary http-headers.


2000-10-27	Paul Fenwick	<pjf@cpan.org>
	* Updated yahoo_europe test suite as one of the symbols we were
	  using for testing has since dissapeared.  (Bankrupt? Merged?)


2000-10-20	Paul Fenwick	<pjf@cpan.org>
	* Much better discovery of non-existant stocks in ASX.pm.

	* Checks for possible divide-by-zero problems in ASX.pm.
	  Thanks to Stephen Stebbing for catching this.

	* Updated ASX testing.

	* Updated all test scripts to remove spurious warnings under
	  Perl 5.6.

	* Updated ASX module to deal with stocks when they have market
	  announcements.  Previously this would result in garbage being
	  returned for that stock.

	* Updated VWD module so it can parse information from the new
	  VWD site.

	* Updated F::Q version to 1.03.

	* CVSTAG: finance_quote_1_03


2000-09-27	Paul Fenwick	<pjf@cpan.org>
	* Updated Trustnet module with patch from Keith Refson.


2000-09-16	Paul Fenwick	<pjf@cpan.org>
	* Added Volker's VWD module and testing script.

	* Updated Makefile to check for HTML::TableExtract.

	* Updated INSTALL file to provide infomation on how to install
	  modules that F::Q depends upon.

	* Updated Quote.pm to load VWD, DWS and Trustnet by default.

	* Updated README file to mention the webpage.

	* Added Trustnet regression testing program.

	* CVSTAG: finance_quote_1_02


2000-09-12	Paul Fenwick	<pjf@cpan.org>
	* Mention of Bill Bell's java library in the FAQ.


2000-09-04	Paul Fenwick	<pjf@cpan.org>
	* Keith Refson's patch to Trustnet to avoid premature returns
	  in case of a bad symbol.


2000-09-01	Paul Fenwick	<pjf@cpan.org>
	* Tweaked ASX.pm to avoid divide-by-zero errors and dodgy
	  bogus-looking label values.


2000-08-31	Paul Fenwick	<pjf@cpan.org>
	* Added Keith Refson's Trustnet module.

	* Added .cvsignore file to reduce spam for developers using CVS.

	* Updated Yahoo/USA.pm to provide more compatible returns when
	  called as a fidelity failover.

	* Tweaked DWS.t testing script so that it loads the module
	  correctly.


2000-08-29	Paul Fenwick	<pjf@cpan.org>
	* Rejiggered ASX module to try and make it work again after
	  an ASX site rewrite.

	* Updated Quote.pm so that if a method was called directly
	  (old-style) not through fetch, then it would do the right
	  thing if called via an object.  This means that things
	  like $q->asx(@stocks) work correctly again.

	* Updated fetch() method so that it returns the empty list
	  rather than undef when called in an array context.

	* fetch() now returns a hashref if called in a scalar context.


2000-08-22	Volker Stuerzl	<volkers@users.sourceforge.net>
	* Added DWS test script.


2000-08-21	Paul Fenwick	<pjf@cpan.org>
	* Improved documentation in the yahoo_europe test script.


2000-08-16	Paul Fenwick	<pjf@cpan.org>
	* Added DWS.pm module to the CVS repository, courtesy of
	  Volker Stuerzl.  This module fetches information from the
	  Deutsche Bank Gruppe.

	* Updated asx.t script because it really hurts the entire
	  "make test" thing when ASX is unhappy.  Now it still hurts
	  (because the ASX module sucks), but less.


2000-08-14	Paul Fenwick	<pjf@cpan.org>
	* Updated chkshares script so that it can deal with any market,
	  not just the ASX.


2000-08-06	Paul Fenwick	<pjf@cpan.org>
	* Updated regression testing scripts to make sure that spurious
	  percentage signs are no longer returned.


2000-08-04	Paul Fenwick	<pjf@cpan.org>
	* Patched Yahoo::Base to no longer return spurious percentage signs.


2000-07-31	Paul Fenwick	<pjf@cpan.org>
	* The currency function no longer makes an expensive HTTP
	  request if both the to and from currencies are identical.


2000-07-25	Paul Fenwick	<pjf@cpan.org>
	* Finance::Quote::Yahoo::Base now removes more HTML-ish guff that
	  Yahoo tries to place in CSVs.

	* Updated yahoo_europe.t to check that stocks from London are in
	  GBP.

	* Finance::Quote::Yahoo::Europe now returns London stocks in
	  GBP.  Previously it was incorrectly returning them in pence
	  and calling it Euros.

	* Finance::Quote has a new scale_field() function that is used in
	  currency conversion and by some sub-modules (Yahoo::Europe).  This
	  may be useful for future module writers.

	* CVSTAG: finance_quote_1_01


2000-07-16	Paul Fenwick	<pjf@cpan.org>
	* Documented the list of possible markets in Yahoo::Europe.

	* Many many small syntax fixes in documentation.

	* Expanded and improved webpage.

	* Updated revision to 1.00

	* Updated INSTALL documentation.

	* CVSTAG: finance_quote_1_00


2000-07-15	Paul Fenwick	<pjf@cpan.org>
	* Wrote documentation for Yahoo::Europe (incomplete) and
	  Yahoo::USA.  Changed modules to require perl 5.005 because
	  we make use of some of its features (like hash slices).

	* Improved labels documentation in Finance::Quote.

	* Added exchange and method information (where possible)
	  to the various sub-modules.

	* Improved chkshares example script to check for errors.

	* Removed bad test in currency.t and replaced it with a better
	  one.


2000-07-13	Paul Fenwick	<pjf@cpan.org>
	* Improved fidelity module such that it doesn't return information
	  about stocks we did not request.


2000-07-08	Paul Fenwick	<pjf@cpan.org>
	* Added POD for TIAA-CREF and T. Rowe Price sub-modules.


2000-07-02	Paul Fenwick	<pjf@cpan.org>
	* Many more documentation improvements in both the Finance::Quote
	  POD and the sub-modules.


2000-06-25	Paul Fenwick	<pjf@cpan.org>
	* Documented many of the new 0.19 functions in the Finance::Quote
	  POD.


2000-06-24	Paul Fenwick	<pjf@cpan.org>
	* Updated currency regression testing script.

	* Updated currency fetching routines to handle different date
	  formats returned by Yahoo!

	* Updated automatic currency conversion routines to avoid
	  spurious warnings.


2000-06-23	Paul Fenwick	<pjf@cpan.org>
	* Cleaned up the hacker's guide.

	* Updated Examples/stockdump.pl to allow currency to be specified.

	* Automatic currency conversion now works.

	* Updated ASX and Yahoo::USA to not tag indexes with currency
	  labels.

	* Updated Yahoo::Base to automatically accomodate suffixes for
	  when we wish to add them automatically.

	* Added Yahoo::Australia to look up Australian stocks.

	* Tested failover of Yahoo::Australia to Yahoo::ASX.


2000-06-22	Paul Fenwick	<pjf@cpan.org>
	* Added sections on currency conversion to the hacker's guide.
	  Now I just need to write the code.  :)

	# Added currency conversion code, but haven't tested it yet.


2000-06-21	Paul Fenwick	<pjf@cpan.org>
	* Rolled all the Yahoo functions into a base pseudo-class.

	* Fixed bug whereby large lookups in the yahoo functions would
	  overflow the maximum URL length of some proxies/servers.

	* Expanded the number of fields available via Yahoo::Europe.


2000-06-17	Paul Fenwick	<pjf@cpan.org>
	* Re-added currency lookups to Quote.pm

	* Added regression testing script for currency.

	* Added automatic currency conversion stub.

	* Removed TODO file as we now keep track of outstanding jobs
	  in SourceForge.


2000-06-16	Paul Fenwick	<pjf@cpan.org>
	* Added webpage to CVS repository.


2000-06-03	Jacinta Richardson	<jarich@users.sourceforge.net>
	* Changed modules so they return undef in scalar context,
	  empty list in list context, on failure.

	* Changed modules so they return a hashref when in scalar
	  context, and a hash in list context.

	* Reviewed/corrected hackers guide.

        * Added currency tags to existing modules to signal currency type
          (AUD, EUR, USD)

        * Added tests to check currency tags.


2000-06-03	Paul Fenwick	<pjf@cpan.org>
	* Revived dead vanguard method by rolling it through Yahoo.

	* Added labels method to everything.

	* Added price labels to everything.

	* Updated Quote.pm to query new labels methods.

	* Provided a failover method for fidelity via Yahoo.

	* Added failover functionality.


2000-05-31	Paul Fenwick	<pjf@cpan.org>
	* Added Documentation/TODO.


2000-05-27	Paul Fenwick	<pjf@cpan.org>
	* Added Documentation/Hackers-Guide.

	* Tweaked Quote.pm to provide an AUTOLOAD method for those people
	  who don't want to go through the fetch() methods.


2000-05-14	Paul Fenwick	<pjf@cpan.org>
	* Huge re-write and change of everything so that it should be easy
	  to plug in new modules without changing any existing code.


2000-05-13	Paul Fenwick	<pjf@cpan.org>
	* Added Documentation/FAQ file.


2000-04-30	Paul Fenwick	<pjf@cpan.org>
	* Updated POD.

	* Improved returned error messages.

	* Updated the README file.

	* Updated the INSTALL file.

	* Tagged files as finance_quote_0_18 for release.


2000-04-25	Paul Fenwick	<pjf@cpan.org>
	* Rolled changes together when CVS got a little out-of-whack.  :)

	* Return many new fields from yahoo() which we previously fetched
	  but did not use.  These include avg_vol, day_range, year_range,
	  div_date, div, and div_yield.

	* Fixed typo in docs  s/yeild/yield/;
	
	* Added ex_div for Ex-Divident Date in yahoo().


2000-04-24	Brent Neal		<brentn@users.sourceforge.net>
	* Finished updating error-checking for tiaacref. The tiaacref
	  function now returns a success/failure flag for every symbol
	  passed to it. It also checks that the data is valid. Returns
	  meaningful error messages for these failures.


2000-04-24	Paul Fenwick	<pjf@cpan.org>
	* Updated in-line code regarding checking for Yahoo!
	  successes.

	* Added meaningful error-messages to Yahoo! when stock
	  lookups fail.
	  

2000-04-23	Paul Fenwick	<pjf@cpan.org>
	* Added success/fail tests to asx, fidelity, troweprice, yahoo
	  and yahoo_europe.

	* Updated appropriate testing functions.

	* Updated documentation to include fetch and list of known
	  bugs.

	* Updated yahoo_europe to return undef's instead of N/As.

	* Removed HTML from returns from yahoo_europe.

	* Fixed logic bug in process yahoo_* N/As into undefs.


2000-04-21      Brent Neal      <brentn@users.sourceforge.net>
        * Added checking for bogus symbols in tiaacref
        * Added checking of the LWP::UserAgent->is_success method
	* tiaacref() now supports $stocks{$sym,'success'} notation.
        * Updated t/tiaacref.t and Examples/Quote_example.pl for
               the changes


2000-04-21	Paul Fenwick	<pjf@cpan.org>
	* Added extra methods to fetch (nasdaq, nyse) which act as
	  aliases to yahoo.

	* Added stockdump.pl example script, which is handy in debugging.

	* fetch is now an exportable function.

	* yahoo() function no longer returns entries for fields that
	  used to be returned as 'N/A'.

	* yahoo() now supports the $stocks{$sym,'success'} notation.


2000-04-20	Paul Fenwick	<pjf@cpan.org>
	* Removed misleading comments from Finance::Quote.pm


2000-04-18	Paul Fenwick	<pjf@cpan.org>
	* Added fetch() function to provide a cleaner interface to fetching
	  quotes from a variety of sources.

	* Added tests for fetch() to the asx.t test script.


2000-04-16	Paul Fenwick	<pjf@cpan.org>
	* Added yahoo_europe test script.

	* Removed depreciated vanguard function.


2000-04-14	Paul Fenwick	<pjf@cpan.org>
	* Added TIAA-CREF testing script.

	* Added troweprice testing script.


2000-04-13	Paul Fenwick	<pjf@cpan.org>
	* Fidelity private functions renamed to indicate they are private.

	* Small optimisations in fidelity functions to avoid spurious warnings
	  and un-needed processing of non-useful lines.

	* Functions now quickly return undef when not passed a list of stocks.
	  Previously they would waste time looking up nothing.

	* Documentation additions and corrections.

	* Added test files (Use.t, asx.t, yahoo.t, fidelity.t)

	* Added experimental function (currency) to look-up conversion
	  rates between currencies.

	* Added an example script (currency-lookup.pl) to test said
	  currency conversion.


2000-04-10	Paul Fenwick	<pjf@cpan.org>
	* Changed Examples/chkshares.pl to print a pretty table.

	* Incorporated Cooper Vertz's patch to add high, low and net change
	  to quotes obtained from Yahoo!


2000-04-08	Paul Fenwick	<pjf@cpan.org>
	* Integrated TIAA-CREF changes from Brent Neal.

	* Changes to Makefile.PL to check dependancies, etc.

	* Updated Examples/Quote_example.pl to include TIAA-CREF examples.

	* CVSTAG: finance_quote_0_17


2000-04-06	Paul Fenwick	<pjf@cpan.org>
	* CVSTAG: finance_quote_0_16

	* Initial public release.

<|MERGE_RESOLUTION|>--- conflicted
+++ resolved
@@ -1,8 +1,6 @@
 {{$NEXT}}
-<<<<<<< HEAD
 	* Added label wkn, ìsin, close, ask, bid, p_change, time to OnVista.pm
 	* Modified OnVista.pm to enable search by ISIN and WKN and search for ETFs
-=======
 	* Added methodinfo hash to Tradegate.pm - PR #465
 	* Added label isin, open, ask, bid, time to Tradegate.pm - PR #465
 	* Fixed Tradegate.pm - Search for ETFs - PR #465
@@ -11,7 +9,6 @@
 	* Changed useragent in YahooJSON.pm - Issue #467
 	* Added methodinfo hash to AEX.pm - PR #466
 	* Added label exchange, close, time to AEX.pm - PR #466
->>>>>>> 9cd9f67d
 	* Fixed XETRA.pm - Issue #460
 	* Added methodinfo hash to Fool.pm
 	* Fixed MorningstarJP.pm - Issue #443 - PR #451
