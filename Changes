{{$NEXT}}
<<<<<<< HEAD
	* Modified yahooJSON.pm module in order handle EU consent redirects better.
=======
	* TwelveData.pm - Added "last" to data being returned
>>>>>>> 4418a137
	* BorsaItaliana.pm - New module for Borsa Italiana, Italian traded bonds using ISIN
	* YahooWeb.pm - Issue #377. Modified YahooWeb to account for changes from Yahoo.

1.61      2024-04-18 21:34:24-07:00 America/Los_Angeles
	* SIX.pm - Changed lookup for currency, added lookups for symbol and last. Issue #380
	* YahooJSON.pm - URLs to retrieve required cookies and crumbs were changed to allow EU based users to use the module. Issue #373

1.60      2024-04-15 17:34:46-07:00 America/Los_Angeles
	* Removed not working modules. Issues #346, #366, and #368.
		Fidelity.pm, Cdbfundlibrary.com, Fundata.pm, and Fool.pm.
	* YahooJSON.pm - Added code to retrieve cookies and a "crumb" required
		to continue to utilize the v11 API. Issue #369.
		The YahooJSON.pm currency module was changed to use the v8 API.
	* Added initial version of CONTRIBUTING.pod that metacpan.org utilizes.
		It will completely replace the Hacker's Guide in the future.
	* Bloomberg.pm - Changed module to extract data from JSON structure embedded within the HTML - Issue #360
	* NSEIndia.pm - Eliminated need to use temp folders by storing file data from URL into a variable.
	
1.59      2023-12-31 14:52:12-08:00 America/Los_Angeles
	* Fixed XETRA, Tradegate and SInvestor after webpage was restructured - Issue #350
	* Fidelity.pm temporarily disabled - Issue #346
	* Finanzpartner.pm - Fix scraper, did not work if quote was higher than the previous day's quote.
	* GoogleWeb.pm - Updated to retrieve mutual fund and BATS prices - Issue #355
	* BSEIndia.pm - Updated to use standardized data file at URL
	  https://www.bseindia.com/download/BhavCopy/Equity/BSE_EQ_BHAVCOPY_{DDMMYYYY}.ZIP
	  Eliminated need to use temp folders by storing standardized file data from URL into a variable.
	  Updated names of source fields to conform to those in the standardized data file
	* IndiaMutual.pm - Eliminated need to use temp folders by storing nav file data from URL into a variable.
	* TMX.pm - Correct a self-reference in documentation - PR #345
	* Stooq.pm - Added new currencies and a fix for commodities' prices
	* YahooWeb.pm - Skip rows in the price table where the prices are "-".
	  This seems to happen sometimes with TIAA (and perhaps other) securities
	  including TILIX and QCILIX
	* TSP.pm - Was not returning hash when the HTTP GET failed completely
	  or the content did not contain the expected CSV file. - Issue #338
	* BSEIndia.pm - Removed print when symbol not found - Issue #335

1.58      2023-08-12 10:59:05-07:00 America/Los_Angeles
	* Consorsbank.pm - New module - PR #329
	* Stooq.pm - New module - Issue #203
	* Bloomberg.pm - Changed modules to utilize cookie jar - PR #331 - Issue #324
	* AlphaVantage.pm - Apply currency scaling (GBp -> GBP) when symbol
	  had additional ".X" suffix - Issue #281
	  Fixed check for "Information" JSON usually returned when daily API
	  limit has been reached.
	* YahooWeb.pm - Fixed incorrect pricing for single character symbols
	  and changed URL to get trade date - Issues #314 #319
	* Another fix to the URL in YahooJSON and CurrencyRates/YahooJSON - Issue #318

1.57      2023-07-01 12:37:07-07:00 America/Los_Angeles
	* Correct set exchange in YahooJSON.pm - Issue #306
	* Added close, change and p_change to Tradegate, XETRA and Sinvestor
	  Added optional parameter INST_ID to specify the institute id.
	  Fixed bug in Tradegate, XETRA and Sinvestor for numbers equal or higher than 1.000 - PR #304
	* Added GoogleWeb Module
	* YahooWeb module added - PR #296
	* Added MarketWatch Module
	* Replaced cached file with IO::String object in IndiaMutual.pm
	* Fixed missing date in AEX.pm - Issue #298
	* Fixed Examples in POD Documentation in a few modules - PR #295
	* move use strict to be the first statement in TreasuryDirect.pm and TwelveData.pm #290
	* remove old perl version requirement statements from TreasuryDirect.pm and TwelveData.pm #290
	* removed Data::Dumper that caused another test to fail from TreasuryDirect.pm #290
        * Fixed Fool.pm and fool.t - PR #289

1.56      2023-05-29 14:56:23-07:00 America/Los_Angeles
	* Replaced Tradeville.pm with BVB.pm - Issue #269
	* Added new TwelveData module
	* Updated YahooJSON.pm and CurrencyRates/YahooJSON.pm to use https://query2.finance.yahoo.com/v11 - PR #284
	* Bourso.pm - Squash anything but numbers and period in quote values.
	* Renamed MStarUK.pm to MorningstarUK.pm
	* Added get_features method - PR #260

1.55      2023-05-13 12:22:00-07:00 America/Los_Angeles
	* Added YahooJSON currency rate module PR #270
	* Added TRV => CAD in AlphaVantage.pm. Issue #265 - PR #267
	* Quick fix for YahooJSON.pm API
	* URL Change for MorningstarJP. Issue #261
	* Regex fix in FTfunds.pm and changed test cases ftfunds.t. PR #262

1.54      2022-12-26 15:25:02-08:00 America/Los_Angeles
	* Fix to AEX.pm - Issue #235 - PR #244
	* New modules Sinvestor.pm Tradegate.pm and XETRA.pm PR #243
	* Updates to TMX.pm (Toronto Stock Exchange) PR #248 and #253
	* Reverted API change (PR #230) in
	  CurrencyRates/AlphaVantage.pm PR #249
	* Fix to Fondsweb.pm PR #250

1.53      2022-10-08 18:11:07-07:00 America/Los_Angeles
	* dist.ini - changed bugtracker.web to
	  https://github.com/finance-quote/finance-quote/issues
	* DWS.pm - Set $info{$symbol, 'symbol'} to $symbol.
	* Union.pm - #231 - reworked for a different CSV file.
        * CurrencyRates/AlphaVantage.pm - API CURRENCY_EXCHANGE_RATE
          no longer accepts free API keys. Changed to use FX_DAILY API. 
          Issue #229 PR #230
        * Set minimum version for LWP::UserAgent in dist.ini to
          honor redirects.
        * CurrencyRates/AlphaVantage.pm - Added logic to account
          for empty JSON returned from currency exchange fetch.
        * Bourso.pm - Added Europe and France back as failover
          methods. These were removed some time ago in commit e26484b.
        * Tradeville.pm - Changed hostname in URL to tradeville.ro.
          Added logic to better account for the symbol not being
          found.
        * YahooJSON.pm - #202 - Account for symbols with '&'.
        * Minor change to isoTime function in Quote.pm.
        * Updated TSP.pm - PR #227 - update URL and handling of dates.

1.52      2022-07-03 15:15:38-07:00 America/Los_Angeles
        * Quote.pm - Fixed logic for FQ_LOAD_QUOTELET starting with "-defaults"
          reported in issue #197. PR #199.
        * AlphaVantage currency module: Don't recurse infinitely when exchange
          rate is less than .001 (PR 193)
        * Bourso.pm - Fixed data bug reported in issue #174 with PR #194.
        * TSP.pm - Minor fix for URL used to retrieve data. PR #195.
          Note: URL was changed after the PR was merged.
          Module remains in a non-working status.
        * TesouroDireto.pm - New module for Brazilian's National Treasury
          public bounds. PR #198.
        * Bloomberg.pm - Update Bloomberg class names #205. Correct html
          parsing errors.
        * MorningstarCH.pm - Re-enabled and fixed in #207.
        * ZA.pm - Change to return price from sharenet in major denomination.
          PR #208.
        * Changes to SourceForge project website HTML files.
        * Add [Prereqs] to dist.ini. #215

1.51      2021-07-04 14:41:59-07:00 America/Los_Angeles
        * Fix bugs in t/fq-object-methods.t
        * Add code to hide warning in t/currency_lookup.t

1.50      2021-06-26 20:52:16-07:00 America/Los_Angeles
        * New modules: CurrencyRates
        * Updated modules: ASX, TIAA-CREF, Fool, Currencies
        * Corrected some POD issues (thanks to the Debian Perl Group)

1.49      2019-06-30 12:20:58+02:00 Europe/Brussels
        * Alphavantage: Removed Time::HiRes dependency due to mswin32
          not supporting clock_gettime calls.

1.48      2019-06-30 01:19:14+02:00 Europe/Brussels
        * Alphavantage: Add a waiting mechanism to comply to
          alphavantage use terms
        * Alphavantage: Added several stock exchange support and
          currency
        * Updated modules: Union, Deka, Indiamutual, ASX, Yahoojson,
          TSP, AEX, Fool
        * New modules: IEXTrading, MorningstarAU, MorningstarCH,
          IEXCloud
        * Yahoo: removed modules referring to yahoo API, which yahoo
          stopped
        * BUGFIX: 'use of uninitialized value' returned by perl could
          make gnucash fail when more than 15 quotes where requested
        * BUGFIX: MS Windows does not support %T in strftime call
        * Added new documentation files: Release.txt, Hackers-Guide,
          Modules-README.yml
        * We started moving known failing tests into TODO blocks
        * This release is the result of hard work by Bruce Schuck,
          Vincent Lucarelli, Pieter-Jan Vandormael, Manuel Friedli,
          Jalon Avens, Chris Good, Mark J. Cox, Eelco Dolstra, Henrik
          Ahlgren, Vinay Shastry, Mike Alexander, Erik Colson.
        * Special thanks go to Bruce Schuck and Vincent Lucarelli
          which joined the maintainers team!

1.47      2017-11-12 17:19:42+01:00 Europe/Brussels
        * Use AlphaVantage for currency quotes instead of Yahoo (Mike Alexander)

1.46      2017-11-12 17:13:15+01:00 Europe/Brussels
        * Drop long-obsolete debian directory (Florian Schlichting)
        * AlphaVantage:
          - added support for .IL => USD currency and division (Adriano Baldi)
          - graceful error catchup (Mike Alexander)
        * Yahoojson:
          - module adapted to new URL and returned json (Rafael Casali)

1.45      2017-11-08 21:35:51+01:00 Europe/Brussels
        * alphavantage
          * more suffix - currency pairs added
          * GBP and GBX divided by 100

1.44      2017-11-07 21:57:57+01:00 Europe/Brussels
        * Added currencies for .SA (Brazil) and .TO (Canada/Toronto) markets
        * Setup a pause of .7s between queries in AlphaVantage.pm to limit queries

1.43      2017-11-06 23:41:47+01:00 Europe/Brussels
        * Added currency for .DE market
        * BUGFIX in currency determination regex

1.42      2017-11-06 19:04:25+01:00 Europe/Brussels
        * more tests in alphavantage.t
        * BUG resolved: removed time from $last_refresh when markets are open

1.41      2017-11-06 16:06:41+01:00 Europe/Brussels
        * return symbol for AlphaVantage data

1.39
        * added AlphaVantage module (Matthew Patterson)
        * some other module changes: yahoojson, Morningstar, Bourso, TSX (not working)

1.38      2015-08-22 13:22:56+02:00 Europe/Brussels
        * module updates: tiaacref, yahooJSON, FTfunds, MStaruk, USFedBonds, GoldMoney
        * new modules: fidelityfixed (Peter Ratzlaff), yahooYQL
        * removed modules: MTGox
        * more tests: yahoo_speed.t, tiaacref.t

1.37      2015-02-01 20:24:32+01:00 Europe/Brussels
        * modified 00-use.t to show more info
        * Remove Crypt::SSLeay dependency in favor of LWP::Protocol::https (Geert Janssens)
        * Updated HU.pm and test file to current website (Kristof Marussy)

1.36      2015-01-31
        * MorningstarJP : changed dependency from Date::Calc to DateTime

1.35      2014-06-17 08:06:14+02:00 Europe/Brussels
        * BUGFIX: VWD - currency returned.

1.34      2014-06-15 21:30:03+02:00 Europe/Brussels
        * VWD adapted to recent website change.

1.33      2014-06-01 11:24:24+02:00 Europe/Brussels
        * BUGFIX: yahoo_json never returns currency. so don't set a default.
                  yahoo_json returned current timestamp instead of quote date.

1.32      2014-05-18 21:55:12+02:00 Europe/Brussels
        * return "symbol" for yahoo_json module
        * allow to retrieve ISIN codes with VWD module

1.31      2014-05-04 22:56:45+02:00 Europe/Brussels
        * Case mismatch in ZA_UnitTrusts pod

1.30      2014-05-04 21:56:34+02:00 Europe/Brussels
        * Bourso.pm works on current website changes. Thanks to Guillaume
        * New module CSE.pm by Hiranya Samarasekera. Covers Colombo Stock
          Exchange (CSE) in Sri Lanka.

1.29      2014-04-08 08:28:25+02:00 Europe/Brussels
        * New module za_unittrusts. kudos to Rolf Endres.
	* Indiamutual patched to current website. kudos to Vinay S Shastry.

1.28      2014-03-16 12:05:19+01:00 Europe/Brussels

        * Removed some unnecessary dependencies

1.27      2014-03-05 15:04:22+01:00 Europe/Brussels

        * New module YahooJSON added (Abhijit Kshirsagar)
        * mtgox.t should not create errors when ONLINE_TEST is not defined

1.26      2014-03-03 22:24:58+01:00 Europe/Brussels

        * VWD adapted to current website (skaringa)
        * Boursorama module mostly fixed (Arnaud Gardelein)

1.25      2014-03-02 23:18:23+01:00 Europe/Brussels

        * AEX.pm : Some checking added. Not working yet
        * Quote.pm : readded sub parse_csv_semicolon.

1.24      2014-03-02 21:39:00+01:00 Europe/Brussels

        * Added module Citywire.pm written by Martin Sadler
        * Added module FTfunds.pm written by Martin Sadler
        * Added module MStaruk.pm written by Martin Sadler
        * Added module TNetuk.pm written by Martin Sadler
        * Data::Dumper is no more required to build

1.23_02   2014-03-02 14:46:41+01:00 Europe/Brussels (TRIAL RELEASE)

        TEST RELEASE

1.22      2014-03-02 10:38:18+01:00 Europe/Brussels (TRIAL RELEASE)

        TEST RELEASE

1.21      2014-03-02 09:56:38+01:00 Europe/Brussels (TRIAL RELEASE)

        * ASX.pm now supports querying more than 10 symbols (goodvibes2)
        * Travis config added for automated test build
        * BUILD: Updated to use Dist::Zilla

2014-02-17  Erik Colson <eco@ecocode.net>

	* INSTALLATION FIX: Install Date::Calc as dependency

2014-02-16  Erik Colson <eco@ecocode.net>

	* MtGox support added by Sam Morris
	* MorningstarJP support added by Christopher Hill
	* Yahoo modules changed due to site change

2010-02-16  Erik Colson <eco@ecocode.net>

	* TSP.pm updated. Patch from Kevin Ryde.
	* YAHOO/Base.pm added conversion from 'B' billions to
	                numbers. Patch from Kevin Ryde.
	* Billions support moved to Quote.pm

2009-10-05  Erik Colson <eco@ecocode.net>

	* Lots of tests added

2009-10-04  Erik Colson <eco@ecocode.net>

	* IndiaMutual.t tests added
	* Yahoo_europe: Bug 44245 solved. Wrong fields returned.
	* Documentation: Bug 48818 corrected.

2009-10-03  Erik Colson <eco@ecocode.net>

	* yahoo_europe.t tests corrected

2009-09-30  Erik Colson <eco@ecocode.net>

	* Bourso.t tests corrected

2009-09-29  Erik Colson <eco@ecocode.net>

	* AEX.pm removed code for options and futures. (didn't work)

2009-07-19  Erik Colson <eco@ecocode.net>

	* Bug in Yahoo::Base corrected. Sometimes year range is wrongly returned.

2009-07-19  Giles Robertson

	* Bug in Yahoo::Base corrected. GBp wrongly interpreted.

2009-07-19  Stephan Ebelt

	* Goldmoney.pm patched. support for platinum added.

2009-07-18  Zoltan Levardy <zoltan@levardy.org>

	* New module HU.pm (Hungarian stocks)

2009-06-14  Divakar Ramachandran

	* Bug RT 46155 solved by modifying link in IndiaMutual.pm

2009-06-14  Stephan Ebelt

	* Cominvest URL modified

2009-06-14  Erik Colson <eco@ecocode.net>

	* currencies adapted to yahoo denomination

2009-06-13  Sattvik

	* currency retrieval updated (yahoo website changed)

2009-04-27  Bradley Dean <bjdean@bjdean.id.au>

	* ASX.pm updated due to website change

2009-04-13  Erik Colson <eco@ecocode.net>

	* Release 1.16

2009-04-12  Erik Colson <eco@ecocode.net>

	* BUGFIX: Bourso.pm allmost completely rewritten due to website change.
	* BUGFIX: Morningstar.pm patched by Fredrik Persson.
	* BUGFIX: AEX.pm patched by Herman van Rink.

2009-03-19  Erik Colson <eco@ecocode.net>

	* BUGFIX: 12:XXpm formatted time handling.

2009-03-04  Erik Colson <eco@ecocode.net>

	* RENAMED ITE is now RZR

2009-03-02  Erik Colson <eco@ecocode.net>

	* BUGFIX: ZA.pm patched.

2009-03-01  Erik Colson <eco@ecocode.net>

	* BUGFIX: Stephen Ebelt patch applied for goldmoney.pm
	* BUGFIX: Encoding problem solved by Ashwin

2009-02-16  Bradley Dean <bjdean@bjdean.id.au>

	* NEW: Function fetch_live_currencies.

2009-02-15  Bradley Dean <bjdean@bjdean.id.au>

	* NEW: Module Finance::Quote::Currencies created for use in
          currency_lookup.

2008-12-05  Erik Colson <eco@ecocode.net>

	* Finanzpartner module adapted to site updated. By Jan Wilamowius.
	* Morningstar patched by Fredrik Persson.

2008-11-09  Erik Colson <eco@ecocode.net>

	* Bourso.pm updated due to website update. By Bernard Fuentes

2008-10-26  Erik Colson <eco@ecocode.net>

	* BUG correction : IndiaMutual.pm: symbol not set it module.
	* Release 1.15

2008-10-21  Erik Colson <eco@ecocode.net>

        * BUG correction : function isoTime - make sure $hours and $mins are treated as numbers
        * use sprintf in isoTime

2008-10-15  Erik Colson <eco@ecocode.net>

        * Release 1.14

2008-10-13  Erik Colson <eco@ecocode.net>

        * Finanzpartner.pm added by Jan Willamowius

2008-10-12  Erik Colson <eco@ecocode.net>

        * isoTime function added
        * added quote.t
        * yahoo time is now format using isoTime

2008-10-11  Erik Colson <eco@ecocode.net>

        * added prerequisite for HTML::TreeBuilder
        * union.t from todo

2008-10-10  Paul Fenwick <pjf@cpan.org>
        * TEST: Ensure Data::Dumper is not accidently left in
          F::Q code.

2008-10-07  Erik Colson <eco@ecocode.net>

        * Root README added
        * BUGFIX: asx.t

2008-10-05  Erik Colson <eco@ecocode.net>

        * Added Cominvest module from Stephan Ebelt

2008-10-04  Erik Colson <eco@ecocode.net>

        * Failing tests moved to todo-state for trustnet, usfedbonds,
          bourso, deka, union
        * BUGFIX: currency.t
        * BUGFIX: lerevenu.t - index ID corrected

2008-10-02  Erik Colson <eco@ecocode.net>

        * Failing tests moved to todo-state for ftportfolios, aiahk, nzx,
          maninvestments.

2008-09-30  Paul Fenwick <pjf@cpan.org>

        * BUGFIX: Applied patch from Bill Carlson to fix Tiaacref.pm.
          Thanks Bill, you rock!

2008-09-28  Erik Colson <eco@ecocode.net>

	* StockHouseCanada.pm updated to new site layout

	* DWS.pm updated

2008-09-27  Erik Colson <eco@ecocode.net>

	* VWD.pm updated to new site layout

	* TSX.pm added

2008-09-27  Paul Fenwick  <pjf@cpan.org>

        * DOCUMENTATION: Fixed malformed formatting in authors
          email addresses in Fiannce/Quote.pm.

2008-09-26  Erik Colson <eco@ecocode.net>

	* AEX.pm updated to new site layout (comma used in numbers)

2008-09-22  Paul Fenwick  <pjf@cpan.org>

        * BUILD: Module::Install 0.77 is now used for building
        and installation.  (PJF)

        * TESTING: Finance::Quote's test system has been restructured.
        Tests are now run during installation, but online and author
        tests are skipped by default.  (PJF)

2008-09-21  Erik Colson <eco@ecocode.net>

	* lib/Finance/Quote/Yahoo/Brasil.pm: Enable semicolon.

2007-05-13  David Hampton  <hampton@employees.org>

	* lib/Finance/Quote/SEB.pm: Patch from Henrik Riomar <henrik.riomar at
	gmail.com> to fix a problem finding quotes for funds with the Swedish
	chars åäö in the name.

	* lib/Finance/Quote/IndiaMutual.pm: Patch from Devendra Gera <gera0ul
	at yahoo.com> to remove white space when splitting the results in the
	AMFI data file.

2007-01-07  David Hampton  <hampton@employees.org>

	* CVSTAG: finance_quote_1_13

	* lib/Finance/Quote.pm: Update version to 1.13.

	* lib/Finance/Quote.pm: Update the store_date() function for the
	case when the year isn't explicitly stated.  If the specified
	month would put the quote in the future, then consider this a
	quite from last year.  manly intended to handle the rollover from
	December to January on web sites that don't specify the year.
	Suggestion from Christian Lupien.

	* lib/Finance/Quote/BMONesbittBurns.pm: Enhance module to support
	mutual fund quotes (which have less data than stock quotes).
	Correct date format parsing.  Fix from Christian Lupien <lupien at
	users.sourceforge.net>.

	* lib/Finance/Quote/StockHouseCanada.pm: The fund name seems to be
	a moving target. Search all tables of depth one looking for it.

2007-01-01  David Hampton  <hampton@employees.org>

	* lib/Finance/Quote/FTPortfolios.pm: Rewrite this module for the
	new web site design.

	* lib/Finance/Quote/TSP.pm: Strip spaces around the dollar values.

	* lib/Finance/Quote/FinanceCanada.pm: Rewrite this module for the
	new web site design.

	* test/*.t: Some restructuring of tests.  Add a couple more tests
	on dates.  Replace a couple of test stocks that are no longer
	valid.

	* test/*.t: Accept last year as a valid date.  Comes in hand when
	testing modules at the start of the new year.

	* lib/Finance/Quote/ZA.pm: Update for changes in the display of
	the web site.

2006-12-31  David Hampton  <hampton@employees.org>

	* lib/Finance/Quote/StockHouseCanada.pm:
	* test/stockhousecanada.t: New module for getting Canadian Mutual
	fund quotes from Chris Carton <ctcarton@gmail.com>.

	* lib/Finance/Quote/Deka.pm: Update for changes in the display
	of the web site.  Now uses an https url.

	* lib/Finance/Quote/LeRevenu.pm: Updates from Dominique Corbex for
	changes in the display of the web site.

	* lib/Finance/Quote/Trustnet.pm: Update for changes in the display
	of the web site.

2006-09-11  David Hampton  <hampton@employees.org>

	* Move AIA.pm to AIAHK.pm since AIA has sites in multiple
	countries.

2006-09-10  David Hampton  <hampton@employees.org>

	* lib/Finance/Quote/AIA.pm:
	* test/aia.pm: New module to access American International
	Assurance fund information.  Based on perl script from Wouter van
	Marle <wouter@squirrel-systems.com>.

	* lib/Finance/Quote/Bourso.pm: Update the URL to track changes on
	the web site.

2006-07-10  David Hampton  <hampton@cisco.com>

	* lib/Finance/Quote.pm: Update version to 1.12.

	* CVSTAG: finance_quote_1_12

2006-06-27  David Hampton  <hampton@employees.org>

	* Makefile.PL: State the dependency on Crypt::SSLeay that several
	modules now have.

	* lib/Finance/Quote/Yahoo/Base.pm: Don't set fields that are
	defined but are empty..

	* test/yahoo_brasil.t: Update the test module to have more cases
	and use better stocks.

	* lib/Finance/Quote/Yahoo/Brasil.pm: Update for the change of the
	data separator from a semicolon to a comma.

	* test/financecanada.t:
	* test/hex.t: Add new test cases to cover the last untested
	modules. All modules are now tested.

	* lib/Finance/Quote/FinanceCanada.pm: Don't set the success flag
	if the lookup failed.

	* lib/Finance/Quote/Platinum.pm: Use the new url of the pricing
	information.

	* lib/Finance/Quote/ManInvestments.pm: Update for the new table
	format on the web site.

	* test/indiamutual.t:
	* test/aex.t: Update the test cases to use currently listed funds.

	* lib/Finance/Quote/ManInvestments.pm: The url for updating
	quotes has changed, as has the table header.

	* lib/Finance/Quote/Bourso.pm:
	* lib/Finance/Quote/LeRevenu.pm:
	* test/bourso.t:
	* test/lerevenu.t: Updated modules from Dominique Corbex
	<domcox@sourceforge.net>. The name field now returns the real name
	and not ticker symbols, and other small fixes.

2006-04-08  David Hampton  <hampton@employees.org>

	* lib/Finance/Quote/Trustnet.pm: Work around the fact that gnucash
	escapes the ampersand character when passing stock names to F::Q.

	* lib/Finance/Quote/DWS.pm: Updated module from Klaus Dahlke
	<klaus.dahlke@gmx.de> to retrieve quotes from the new DWS web
	page.

	* lib/Finance/Quote/Tiaacref.pm: Explicitly state in the code that
	this module requires ssl support (it uses an https:// url).  This
	prevents perl from trying to run the code when ssl support isn't
	present.

	* lib/Finance/Quote.pm:
	* lib/Finance/Quote/HEX.pm:
	* test/hex.t: New module from Mika Laari
	<mikalaari@users.sourceforge.net> to fetch quote information from
	the Helsinki stock exchange.

	* Documentation/Hackers-Guide: Add a section on the q->store_date()
	function.  All modules should use this function to set the 'date'
	and 'isodate' fields based on the retrieved textual date (or lack
	thereof).

	* test/lerevenu.t: Test the right module.

2006-04-07  David Hampton  <hampton@employees.org>

	* lib/Finance/Quote.pm:
	* lib/Finance/Quote/LeRevenu.pm:
	* test/lefrevenu.t: New module from Dominique Corbex
	<domcox@sourceforge.net> to fetch information from the
	LeRevenu.com site in France.

	* t/yahoo_europe.t: New test cases for non-GBP London exchange
	stocks.  Use new stock for test of the XETRA exchange.  (Can't
	find a non-Euro stock there, so remove those tests.)

	* lib/Finance/Quote/Yahoo/Base.pm: Patch from p1n0@sourceforge.net
	to only divide London exchange values by 100 if they are
	denominated in pence.

2006-04-06  David Hampton  <hampton@employees.org>

	* lib/Finance/Quote.pm:
	* lib/Finance/Quote/Bourso.pm:
	* test/bourso.t: New module from Dominique Corbex
	<domcox@sourceforge.net> to fetch information from the "Paris
	Stock Exchange", http://www.boursorama.com.

	* lib/Finance/Quote/VWD.pm: Updated module from Jörg Sommer that
	is more tolerant of the advertising added to the web page.

2006-01-11  David Hampton  <hampton@employees.org>

	* CVSTAG: finance_quote_1_11
	* lib/Finance/Quote.pm: Updated $VERSION to 1.01

2006-01-10  David Hampton  <hampton@employees.org>

	* test/dws.t:
	* test/maninvestments.t:
	* test/yahoo_brasil.t: Accept dates in both the previous and
	current year as valid responses.

	* test/aex.t: Change test currency to one still on the exchange.

	* lib/Finance/Quote/VWD.pm: Jörg Sommer's patch to work better
	with invalid WKNs and to extract the exchange information from its
	new location.

2005-11-18  David Hampton  <hampton@employees.org>

	* lib/Finance/Quote/AEX.pm: Use the store_date function.

	* lib/Finance/Quote/ASX.pm:
	* lib/Finance/Quote/Cdnfundlibrary.pm:
	* lib/Finance/Quote/Platinum.pm:
	* lib/Finance/Quote/Trustnet.pm:
	* lib/Finance/Quote/Yahoo/Base.pm: Add code to protect against
	empty tables, data fields, etc.

	* test/aex.t: Correct the number of test cases.  Changed test
	stock to one that is still on the exchange.  Site no longer
	provides time (date only) so remove tests for time of quote.
	Futures quotes don't always have bid/ask values so comment out
	those tests.

	* test/indiamutual.t:
	* test/trustnet.t:
	* test/union.t:
	* test/yahoo.t: Changed test stock to one that is still on the
	exchange.

	* test/yahoo_brasil.t: All returned prices (for all stocks I
	tried) return a price of zero, so comment out the test for
	non-zero.

2005-10-23  David Hampton  <hampton@employees.org>

	* lib/Finance/Quote/VWD.pm: Put back the call to the
	HTML::TableExtract first_table_state_found() function for now.  At
	some point this should be removed and the 2.0 version of
	HTML::TableExtract required.

	* lib/Finance/Quote.pm: Make note of an alternate yahoo URL that
	can be used to obtain currency quotes. From Gerry Barksdale <gbark
	at barksys.com>.

2005-10-22  David Hampton  <hampton@employees.org>

	* lib/Finance/Quote/Tiaacref.pm:
	* test/tiaacref.t: Add Support for TIAA-CREF mutual funds from
	Brandon <brandon2 at users.sourceforge.net>.

	* lib/Finance/Quote/VWD.pm: Remove the thousands separator
	character from quote values.

	* lib/Finance/Quote/TSP.pm:
	* test/tsp.t: Frank Mori Hess's <fmhess at speakeasy.net> change
	to add support for the TSP lifecycle L funds.

	* ChangeLog: Archive pre-2005 data into a separate file.

	* lib/Finance/Quote/Deka.pm: Add a new module to retrieve German
	investment fund prices from Deka.  Module from Knut Franke
	<Knut.Franke at gmx.de>

	* lib/Finance/Quote/USFedBonds.pm:
	* test/usfedbonds.t: Add a new US Federal Bonds stock quote module
	from Stephen Langenhoven <langenhoven at users.sourceforge.net>.

2005-10-21  David Hampton  <hampton@employees.org>

	* lib/Finance/Quote.pm: Updated to work with new Yahoo currency
	conversion pages.

	* lib/Finance/Quote/Tiaacref.pm: New URL from Kevin Foss.  Uses
	https, so the Crypt::SSLeay module is now required for TIAA-CREF
	quotes.

	* lib/Finance/Quote/ZI.pm: Zürich Invest has been purchased by
	Deutsche Bank and integrated into DWS.  The DWS.pm module should
	now be used in place of the ZI.pm module.

	* lib/Finance/Quote/VWD.pm: Patch from Rainer Dorsch to return the
	current price as 'last'.  The HTML::TableExtract
	first_table_state_found() function has been deprecated.  Accept
	both the old and new values as correct answers.

	* lib/Finance/Quote/ZA.pm:
	* test/za.t: Add a new South African stock quote module from
	Stephen Langenhoven <langenhoven at users.sourceforge.net>.

2005-08-10  David Hampton  <hampton@employees.org>

	* lib/Finance/Quote/VWD.pm: Handle invalid ISINs better. VWD
	delivers a 404 error instead of a blank page.  Fix suggested by
	Uwe Simon <uwe.simon.koeln at t-online dot de>

2005-07-04  Paul Fenwick  <pjf@cpan.org>

	* lib/Finance/Quote.pm: Bumped $VERSION to 1.10, primarily
	  to work around a problem with CPAN distributions.

	* CVSTAG: finance_quote_1_10

2005-06-29  David Hampton  <hampton@employees.org>

	* lib/Finance/Quote/VWD.pm: Updated module from Jörg Sommer
	<joerg@alea.gnuu.de>.

	* lib/Finance/Quote/cdnfundlibrary.pm: Changes inspired by
	kalaleq@users.sourceforge.net allow retrieval of more data.

	* lib/Finance/Quote.pm:
	* lib/Finance/Quote/Yahoo/NZ.pm: New module from Stephen Judd
	<saniac@users.sourceforge.net>.

	* lib/Finance/Quote/NZX.pm: Tweak to allow both NZX and Yahoo:NZ
	to get quotes for New Zealand Stocks (use method nz).

	* CVSTAG: finance_quote_1_09

2005-05-30  Paul Fenwick  <pjf@cpan.org>

	* MANIFEST: Updated with files intended for distribution.

	* lib/Finance/Quote.pm: Updated $VERSION to 1.09

	* CVSTAG: Updated finance_quote_1_09 tag on MANIFEST and
	  lib/Finace/Quote.pm

	* Released updated version 1.09 with new MANIFEST and Quote.pm
	  to Sourceforge.

	* lib/Finance/Quote/VWD.pm: Re-enabled $VERSION and bumped
	  to 1.01 to allow correct indexing on CPAN, however the
	  older version currently remains in the 1.09 release.

2005-05-04  David Hampton  <hampton@employees.org>

	* lib/Finance/Quote/FTPortfolios.pm: Update for changes in the
	website.

	* t/ftportfolios.t: New test module.

	* TSP.pm: Replace core parsing with tighter code.  Support the
	symbols used by both Frank Mori Hess' and Trent Piepho's TSP
	modules.  Make the symbols case insensitive.

	* lib/Finance/Quote/Cdnfundlibrary.pm: Find table by headers
	instead of by index.

	* test/asegr.t: New module
	* lib/Finance/Quote/ASEGR.pm: New module

	* lib/Finance/Quote/ASX.pm: Skip any blank lines in the table.
	Pass an extra parameter to TableExtract to keep it from doing
	unnecessary work that produces warnings.

2005-03-19  David Hampton  <hampton@employees.org>

	* lib/Finance/Quote/Trustnet.pm: Encode the '&' character before
	calling the user agent GET function.  Fixes bug 747080.

2005-03-19  David Hampton  <hampton@employees.org>

	* almost all files: Collapsed all date parsing code into a single
	function.  This function handles the date formats provided by all
	current quote sources and converts them all into the F::Q standard
	of a US date format.  It also adds an ISO format date to all
	quotes in the new isodate field.  Added lots of test functions to
	check date formats.


2005-03-19  David Hampton  <hampton@employees.org>

	* lib/Finance/Quote/AEX.pm: Spelling correcting from Frank Mori
	Hess.

	* lib/Finance/Quote.pm: Documentation correction from Trent
	Piepho.

	* lib/Finance/Quote/Yahoo/Base.pm (yahoo_request): Fix an
	undefined reference when Yahoo ocassionally returns an empty
	field.

2005-03-01  David Hampton  <hampton@employees.org>

	* lib/Finance/Quote.pm: New modules.  New function to parse files
	separated by semicolons instead of commas.

	* lib/Finance/Quote/AEX.pm: Worked over modules from Johan van
	Oostrum.  Most of the old AEX data has migrated elsewhere.

	* lib/Finance/Quote/ASX.pm:
	* lib/Finance/Quote/Trustnet.pm: Got the modules working again.

	* lib/Finance/Quote/ManInvestments.pm:
	* lib/Finance/Quote/Platinum.pm: New modules for Australian
	investment price sources from Ian Dall <iandall at
	users.sourceforge.net>.

	* lib/Finance/Quote/NZX.pm: New modules for fetching quotes the
	from the New Zealand stock exchange. Provided by Michael Curtis.

	* lib/Finance/Quote/SEB.pm: New modules for fetching quotes from
	the Swedish Bank.  Submitted by Tomas Carlsson.

	* lib/Finance/Quote/TSP.pm: New modules for fetching quotes from
	the US Govt. Thrift Service Plan.  Submitted by Frank Mori Hess.

	* lib/Finance/Quote/Yahoo/Base.pm: Corrected currency tags for Vienna and Valence.

	* lib/Finance/Quote/Yahoo/Brasil.pm: Add new Yahoo Brasil module
	from Ismael Orenstein <perdig at users.sourceforge.net>.

	* t/*: Various new test modules.

2005-02-09  David Hampton  <hampton@employees.org>

	* lib/Finance/Quote/Fidelity.pm:
	* lib/Finance/Quote/Union.pm: Got the modules working again.

	* lib/Finance/Quote/Yahoo/Base.pm: Extract the currency directly
	from Yahoo, instead of looking it up in an exchange/currency
	mapping table.

	* t/*: Various new test and updated modules.

2005-02-06  David Hampton  <hampton@employees.org>

	* lib/Finance/Quote/BMONesbittBurns.pm: Got the modules working again.

2005-01-14  David Hampton  <hampton@employees.org>

	* lib/Finance/Quote/Cdnfundlibrary.pm: Got the module working again.

2004-07-02	Paul Fenwick <pjf@cpan.org>

	* Added Finance/Quote/Tdefunds.pm thanks to David Grant.

	* Added t/tdefunds.t basic regression test (3 tests).

	* Fixed bug #916966, TASE prices were 100 times their true
	  price.  Thanks to Eldad Zack for the patch.

2004-02-08  David Hampton  <hampton@employees.org>

	* Yahoo/Base.pm: Added suffixes for the Brussels and Dublin
	exchanges.


2003-09-20	Pawel Konieczny <konieczp@users.sourceforge.net>
	* AEX module: major update: fetching of futures quotes
	implemented.  POD and test script updated as well.


2003-09-15	Pawel Konieczny <konieczp@users.sourceforge.net>
	* AEX module: major update: additional labels for options available:
	volume, oi, and other. Subframes cache implemented, resulting in 
	substantial speedup for repeating (intraday) requests of individual 
	options.


2003-09-12  David Hampton  <hampton@employees.org>

	* Yahoo/Base.pm: Added suffixes for 1) the US Options, 2) US
	exchanges when using a non-US Yahoo site, and 3) the Zurich
	exchange.


2003-08-31  David Hampton  <hampton@employees.org>

	* Yahoo/Base.pm: Added entry for the Lisbon Portugal stock
	exchange.


2003-08-31	Pawel Konieczny <konieczp@users.sourceforge.net>
	* AEX module: major update: fetching of stock and index options
	implemented.  POD and test script updated as well.


2003-08-27	Pawel Konieczny	<konieczp@users.sourceforge.net>
	* AEX module: following a suffestion of Paul Fenwick, value
	'undef' is returned if no valid data could be dowloaded
	(previously it was returning empty strings in such cases).


2003-07-07	Pawel Konieczny	<konieczp@users.sourceforge.net>
	* AEX module: added label 'symbol'


2003-07-06	Pawel Konieczny	<konieczp@users.sourceforge.net>
	* Update of F::Q::AEX module: added a remap functionality 
	  which translates the official stock ticker to AEX CGI 
	  symbol

	* Update of F::Q::AEX module: Distiguishing indices and stocks:
	  indices will have "currency" label undefined, stocks will have
	  value "EUR".  This fixes the currency conversion problem for
	  indices.

	* Update of F::Q::AEX module: Cleanup of labels: "offer" renamed to
	  "ask" ("ask" is more common, besides, it can be
	  currency-converted). Label "offer" stays for backward
	  compatibility.

	* Update of F::Q::AEX module: Cleanup of garbage in some fields.
	  (Ocassionally, the http fetch & parse will return garbage for
	  some values).


2003-07-04	Paul Fenwick	<pjf@cpan.org>
	* Fixed currency conversion problems. (#232075)

	* Fixed ASX problems whereby quotes were not being obtained.
	  Thanks to Rik Harris for bringing this issue to light,
	  and providing a correct URL.  (#653025)

	* Fixed problem where no symbol tag was being defined in ASX.
	  Thanks again to Rik Harris.  (#653035)

	* Fixed problem where undefined currencies would be returned
	  as zero, and not undefined as occured in previous versions.

	* Fixed tests in currency.t which assumed that conversion
	  could be done between EUR and former European currencies.
	  These are no longer supported due to a change in the
	  lookups provided by Yahoo.

	* Updated Fidelity.pm to indicate its current non-working status.

	* Added T. Rowe Price patches by David Hampton, which provide
	  a troweprice_direct method.  (#666351)

	* As above, for the Fidelity module.  (#666353)

	* Accepted David Hampton's patch to Yahoo currencies.
	  The correct currency will now be flagged on stocks regardless
	  of the module used to grab them. (#666361)

	* Added Keith Refson's module to obtain quotes from
	  First Trust Portfolios L.P.  Thanks to David Hampton
	  (again!) for supplying this. (#670202)

	* Added Ganesan Rajagopal's excellent IndiaMutal module.
	  (#720896)

	* Fixed Cdnfundlibrary to correctly set the success flag
	  when successful.  Thanks to Robert Clark for finding
	  this bug.  (#752395)

	* Updated Tdwaterhouse.pm with Robert Clark's changes to
	  work with the new TD Waterhouse website.  Many thanks
	  to Robert Clark again. (#750843)

	* Added the BM Nesbitt Burns module provided by Robert
	  Clark, including test cases.  (#752423).

	* Updated BMONesbittBurns module to provide better date
	  handling, screening out of high-ascii characters from
	  fields, and removal of spurious debug output.

	* CVSTAG: finance_quote_1_08


2003-02-04	Paul Fenwick	<pjf@cpan.org>
	* Fixed VWD problem whereby no symbol was being returned.
	  Many thanks to Joachim Breitner for this fix.  (#600698)

	* Updated TrustNet documentation, thanks to David Hampton.
	  (#666349)


2002-06-25	Paul Fenwick	<pjf@cpan.org>
	* Added ZI.pm and Union.pm modules.  Thanks to Rainer Dorsch
	  for providing these.


2002-04-18	Paul Fenwick	<pjf@cpan.org>
	* Patched Quote.pm after currency conversion started to fail.
	  Many thanks to Sean Wenzel for the fix.

	* Updated documentation in ASX.pm and Trustnet.pm to note their
	  current functional unhappiness.

	* CVSTAG: finance_quote_1_07


2001-12-19	Paul Fenwick	<pjf@cpan.org>
	* Added Finance::Quote::Yahoo::Asia to provide lookup of
	  Asian stock quotes (not including Japan).  Many thanks
	  to M.R.Muthu Kumar for this patch.


2001-07-23	Paul Fenwick	<pjf@cpan.org>
	* Updated Yahoo::Europe.pm so that stocks fetched from the
	  Stockholm exhcnage (.ST) are correctly listed as being in
	  Swedish Krona (SEK).


2001-07-04	Paul Fenwick	<pjf@cpan.org>
	* Confirmed debian packages release with Ross Peachey.

	* Moved cvs tags in debian/* so that finance_quote_1_06
	  point to the files used in building 1.06, not those building
	  1.05.


2001-06-26	Paul Fenwick <pjf@cpan.org>
	* Added AEX module courtesy of Rob Sessink.

	* Updated ASX module to use the new (again!) ASX website.
	
	* Updated ASX module to use HTML::TableExtract.  Code is much
	  simplier now.

	* Updated Fidelity module to make use of the new fidelity website.

	* Updated the Fidelity test to always test the fidelity_direct method.

	* Bumped version number on F::Q to 1.06.

	* Updated Trustnet module to assume GBP if no currency explicitly
	  shown.

	* Updated Trustnet test because one of the funds we were looking
	  for had changed its name, causing the test to fail.

	* Added AEX test suite to repository.

	* Removed failover into Fool.pm support, as I'd like to do more
	  testing before it enters the failover system.

	* Updated the FAQ.

	* Updated the INSTALL file.

	* Moved regression tests from /t to /test. Updated MANIFEST
	  file accordingly.  This means that autoamtic installs from
	  CPAN won't run the regression tests, which was causing
	  installation to fail on some systems.

	* Updated lists of copyright holders, SEE ALSO sections
	  in man-pages.

	* CVSTAG: finance_quote_1_06


2001-06-25	Linas Vepstas
	* Added Tdwaterhouse module from James A. Treacy.


2001-06-04	Brent Neal	<brentn@users.sourceforge.net>
	* Fixed Tiaacref.pm to reflect new CGIs at www.tiaa-cref.org
	  New symbols available for the module - check the POD 
	  documentation for more info. 


2001-05-11	Paul Fenwick	<pjf@cpan.org>
	* Tweaked VWD.pm to strip whitespace from currency and
	  remove asterisks from names.


2001-05-10	Volker Stuerzl
	* Updated VWD.pm to account for changes in VWD website.


2001-05-09	Paul Fenwick	<pjf@cpan.org>
	* Fixed strange behaviour which could occur when using
	  FQ_LOAD_QUOTELET environment variable.  This now works
	  as intened.

	* Added Jasmin Bertovic's Cdnfundlibrary module.


2001-05-08	Paul Fenwick	<pjf@cpan.org>
	* Applied Leigh Wedding's patch to ASX.pm, after ASX changed
	  their website yet again!  All is working happily once
	  more. Thanks Leigh.

	* Added Tobias Vancura's F::Q::Fool module.

	* Added Fool as a automatically loaded loaded module from
	  F::Quote.pm.


2001-04-05	Paul Fenwick	<pjf@cpan.org>
	* Updated ASX.pm module to reflect changed location of
	  information on the ASX's website.  (Still doesn't
	  help when the ASX site is totally broken, as is
	  too often the case.)

	* Updated Trustnet.pm module to reflect changes to the
	  Trustnet site.


2001-02-16	Paul Fenwick	<pjf@cpan.org>
	* Updated to repsect formatting changes in data fed to the
	  currency function.

	* Updated Quote.pm to include updated information on 
	  FQ_LOAD_QUOTELET

	* CVSTAG: finance_quote_1_05


2001-01-22	Paul Fenwick	<pjf@cpan.org>
	* Updated to respect the FQ_LOAD_QUOTELET environment variable
	  to auto-load custom Quotelet.


2001-12-05	Paul Fenwick	<pjf@cpan.org>
	* Updated the Yahoo::USA source to finance.yahoo.com as
	  the quote.yahoo.com may become depreciated in the future.
	  Thanks to Iain Lea for spotting this.


2000-11-29	Paul Fenwick	<pjf@cpan.org>
	* Updated the URL we obtain currency information to
	  http://uk.finance.yahoo.com/m5?"

	* Updated docs in Yahoo/Europe.pm to note the Xtera exchange
	  moving from FX to DE.

	* Thanks to Jan Willamowius for the above two changes.


2000-11-21	Paul Fenwick	<pjf@cpan.org>
	* Extra code to ensure that currency-fields returned by a
	  Quotelet are unique.  This prevents the potential bug of
	  a field undergoing currency conversion multiple times and
	  hence being quite off-track.


2000-11-05	Paul Fenwick	<pjf@cpan.org>
	* BUG 121557: Fixed bug where the 40th symbol in a Yahoo lookup
	  would fail.

	* F::Q::UserAgent is now ready for release, but is still considered
	  experimental.  Users must explicitly turn it on by setting
	  $Finance::Quote::USE_EXPERIMENTAL_UA = 1;

	* Updated the FAQ.

	* Added MANIFEST file.

	* CVSTAG: finance_quote_1_04


2000-10-29	Paul Fenwick	<pjf@cpan.org>
	* F::Q now makes use of a custom F::Q::UserAgent to fetch
	  information.  This is capable of doing proxy authentication
	  and other arbitary http-headers.


2000-10-27	Paul Fenwick	<pjf@cpan.org>
	* Updated yahoo_europe test suite as one of the symbols we were
	  using for testing has since dissapeared.  (Bankrupt? Merged?)


2000-10-20	Paul Fenwick	<pjf@cpan.org>
	* Much better discovery of non-existant stocks in ASX.pm.

	* Checks for possible divide-by-zero problems in ASX.pm.
	  Thanks to Stephen Stebbing for catching this.

	* Updated ASX testing.

	* Updated all test scripts to remove spurious warnings under
	  Perl 5.6.

	* Updated ASX module to deal with stocks when they have market
	  announcements.  Previously this would result in garbage being
	  returned for that stock.

	* Updated VWD module so it can parse information from the new
	  VWD site.

	* Updated F::Q version to 1.03.

	* CVSTAG: finance_quote_1_03


2000-09-27	Paul Fenwick	<pjf@cpan.org>
	* Updated Trustnet module with patch from Keith Refson.


2000-09-16	Paul Fenwick	<pjf@cpan.org>
	* Added Volker's VWD module and testing script.

	* Updated Makefile to check for HTML::TableExtract.

	* Updated INSTALL file to provide infomation on how to install
	  modules that F::Q depends upon.

	* Updated Quote.pm to load VWD, DWS and Trustnet by default.

	* Updated README file to mention the webpage.

	* Added Trustnet regression testing program.

	* CVSTAG: finance_quote_1_02


2000-09-12	Paul Fenwick	<pjf@cpan.org>
	* Mention of Bill Bell's java library in the FAQ.


2000-09-04	Paul Fenwick	<pjf@cpan.org>
	* Keith Refson's patch to Trustnet to avoid premature returns
	  in case of a bad symbol.


2000-09-01	Paul Fenwick	<pjf@cpan.org>
	* Tweaked ASX.pm to avoid divide-by-zero errors and dodgy
	  bogus-looking label values.


2000-08-31	Paul Fenwick	<pjf@cpan.org>
	* Added Keith Refson's Trustnet module.

	* Added .cvsignore file to reduce spam for developers using CVS.

	* Updated Yahoo/USA.pm to provide more compatible returns when
	  called as a fidelity failover.

	* Tweaked DWS.t testing script so that it loads the module
	  correctly.


2000-08-29	Paul Fenwick	<pjf@cpan.org>
	* Rejiggered ASX module to try and make it work again after
	  an ASX site rewrite.

	* Updated Quote.pm so that if a method was called directly
	  (old-style) not through fetch, then it would do the right
	  thing if called via an object.  This means that things
	  like $q->asx(@stocks) work correctly again.

	* Updated fetch() method so that it returns the empty list
	  rather than undef when called in an array context.

	* fetch() now returns a hashref if called in a scalar context.


2000-08-22	Volker Stuerzl	<volkers@users.sourceforge.net>
	* Added DWS test script.


2000-08-21	Paul Fenwick	<pjf@cpan.org>
	* Improved documentation in the yahoo_europe test script.


2000-08-16	Paul Fenwick	<pjf@cpan.org>
	* Added DWS.pm module to the CVS repository, courtesy of
	  Volker Stuerzl.  This module fetches information from the
	  Deutsche Bank Gruppe.

	* Updated asx.t script because it really hurts the entire
	  "make test" thing when ASX is unhappy.  Now it still hurts
	  (because the ASX module sucks), but less.


2000-08-14	Paul Fenwick	<pjf@cpan.org>
	* Updated chkshares script so that it can deal with any market,
	  not just the ASX.


2000-08-06	Paul Fenwick	<pjf@cpan.org>
	* Updated regression testing scripts to make sure that spurious
	  percentage signs are no longer returned.


2000-08-04	Paul Fenwick	<pjf@cpan.org>
	* Patched Yahoo::Base to no longer return spurious percentage signs.


2000-07-31	Paul Fenwick	<pjf@cpan.org>
	* The currency function no longer makes an expensive HTTP
	  request if both the to and from currencies are identical.


2000-07-25	Paul Fenwick	<pjf@cpan.org>
	* Finance::Quote::Yahoo::Base now removes more HTML-ish guff that
	  Yahoo tries to place in CSVs.

	* Updated yahoo_europe.t to check that stocks from London are in
	  GBP.

	* Finance::Quote::Yahoo::Europe now returns London stocks in
	  GBP.  Previously it was incorrectly returning them in pence
	  and calling it Euros.

	* Finance::Quote has a new scale_field() function that is used in
	  currency conversion and by some sub-modules (Yahoo::Europe).  This
	  may be useful for future module writers.

	* CVSTAG: finance_quote_1_01


2000-07-16	Paul Fenwick	<pjf@cpan.org>
	* Documented the list of possible markets in Yahoo::Europe.

	* Many many small syntax fixes in documentation.

	* Expanded and improved webpage.

	* Updated revision to 1.00

	* Updated INSTALL documentation.

	* CVSTAG: finance_quote_1_00


2000-07-15	Paul Fenwick	<pjf@cpan.org>
	* Wrote documentation for Yahoo::Europe (incomplete) and
	  Yahoo::USA.  Changed modules to require perl 5.005 because
	  we make use of some of its features (like hash slices).

	* Improved labels documentation in Finance::Quote.

	* Added exchange and method information (where possible)
	  to the various sub-modules.

	* Improved chkshares example script to check for errors.

	* Removed bad test in currency.t and replaced it with a better
	  one.


2000-07-13	Paul Fenwick	<pjf@cpan.org>
	* Improved fidelity module such that it doesn't return information
	  about stocks we did not request.


2000-07-08	Paul Fenwick	<pjf@cpan.org>
	* Added POD for TIAA-CREF and T. Rowe Price sub-modules.


2000-07-02	Paul Fenwick	<pjf@cpan.org>
	* Many more documentation improvements in both the Finance::Quote
	  POD and the sub-modules.


2000-06-25	Paul Fenwick	<pjf@cpan.org>
	* Documented many of the new 0.19 functions in the Finance::Quote
	  POD.


2000-06-24	Paul Fenwick	<pjf@cpan.org>
	* Updated currency regression testing script.

	* Updated currency fetching routines to handle different date
	  formats returned by Yahoo!

	* Updated automatic currency conversion routines to avoid
	  spurious warnings.


2000-06-23	Paul Fenwick	<pjf@cpan.org>
	* Cleaned up the hacker's guide.

	* Updated Examples/stockdump.pl to allow currency to be specified.

	* Automatic currency conversion now works.

	* Updated ASX and Yahoo::USA to not tag indexes with currency
	  labels.

	* Updated Yahoo::Base to automatically accomodate suffixes for
	  when we wish to add them automatically.

	* Added Yahoo::Australia to look up Australian stocks.

	* Tested failover of Yahoo::Australia to Yahoo::ASX.


2000-06-22	Paul Fenwick	<pjf@cpan.org>
	* Added sections on currency conversion to the hacker's guide.
	  Now I just need to write the code.  :)

	# Added currency conversion code, but haven't tested it yet.


2000-06-21	Paul Fenwick	<pjf@cpan.org>
	* Rolled all the Yahoo functions into a base pseudo-class.

	* Fixed bug whereby large lookups in the yahoo functions would
	  overflow the maximum URL length of some proxies/servers.

	* Expanded the number of fields available via Yahoo::Europe.


2000-06-17	Paul Fenwick	<pjf@cpan.org>
	* Re-added currency lookups to Quote.pm

	* Added regression testing script for currency.

	* Added automatic currency conversion stub.

	* Removed TODO file as we now keep track of outstanding jobs
	  in SourceForge.


2000-06-16	Paul Fenwick	<pjf@cpan.org>
	* Added webpage to CVS repository.


2000-06-03	Jacinta Richardson	<jarich@users.sourceforge.net>
	* Changed modules so they return undef in scalar context,
	  empty list in list context, on failure.

	* Changed modules so they return a hashref when in scalar
	  context, and a hash in list context.

	* Reviewed/corrected hackers guide.

        * Added currency tags to existing modules to signal currency type
          (AUD, EUR, USD)

        * Added tests to check currency tags.


2000-06-03	Paul Fenwick	<pjf@cpan.org>
	* Revived dead vanguard method by rolling it through Yahoo.

	* Added labels method to everything.

	* Added price labels to everything.

	* Updated Quote.pm to query new labels methods.

	* Provided a failover method for fidelity via Yahoo.

	* Added failover functionality.


2000-05-31	Paul Fenwick	<pjf@cpan.org>
	* Added Documentation/TODO.


2000-05-27	Paul Fenwick	<pjf@cpan.org>
	* Added Documentation/Hackers-Guide.

	* Tweaked Quote.pm to provide an AUTOLOAD method for those people
	  who don't want to go through the fetch() methods.


2000-05-14	Paul Fenwick	<pjf@cpan.org>
	* Huge re-write and change of everything so that it should be easy
	  to plug in new modules without changing any existing code.


2000-05-13	Paul Fenwick	<pjf@cpan.org>
	* Added Documentation/FAQ file.


2000-04-30	Paul Fenwick	<pjf@cpan.org>
	* Updated POD.

	* Improved returned error messages.

	* Updated the README file.

	* Updated the INSTALL file.

	* Tagged files as finance_quote_0_18 for release.


2000-04-25	Paul Fenwick	<pjf@cpan.org>
	* Rolled changes together when CVS got a little out-of-whack.  :)

	* Return many new fields from yahoo() which we previously fetched
	  but did not use.  These include avg_vol, day_range, year_range,
	  div_date, div, and div_yield.

	* Fixed typo in docs  s/yeild/yield/;
	
	* Added ex_div for Ex-Divident Date in yahoo().


2000-04-24	Brent Neal		<brentn@users.sourceforge.net>
	* Finished updating error-checking for tiaacref. The tiaacref
	  function now returns a success/failure flag for every symbol
	  passed to it. It also checks that the data is valid. Returns
	  meaningful error messages for these failures.


2000-04-24	Paul Fenwick	<pjf@cpan.org>
	* Updated in-line code regarding checking for Yahoo!
	  successes.

	* Added meaningful error-messages to Yahoo! when stock
	  lookups fail.
	  

2000-04-23	Paul Fenwick	<pjf@cpan.org>
	* Added success/fail tests to asx, fidelity, troweprice, yahoo
	  and yahoo_europe.

	* Updated appropriate testing functions.

	* Updated documentation to include fetch and list of known
	  bugs.

	* Updated yahoo_europe to return undef's instead of N/As.

	* Removed HTML from returns from yahoo_europe.

	* Fixed logic bug in process yahoo_* N/As into undefs.


2000-04-21      Brent Neal      <brentn@users.sourceforge.net>
        * Added checking for bogus symbols in tiaacref
        * Added checking of the LWP::UserAgent->is_success method
	* tiaacref() now supports $stocks{$sym,'success'} notation.
        * Updated t/tiaacref.t and Examples/Quote_example.pl for
               the changes


2000-04-21	Paul Fenwick	<pjf@cpan.org>
	* Added extra methods to fetch (nasdaq, nyse) which act as
	  aliases to yahoo.

	* Added stockdump.pl example script, which is handy in debugging.

	* fetch is now an exportable function.

	* yahoo() function no longer returns entries for fields that
	  used to be returned as 'N/A'.

	* yahoo() now supports the $stocks{$sym,'success'} notation.


2000-04-20	Paul Fenwick	<pjf@cpan.org>
	* Removed misleading comments from Finance::Quote.pm


2000-04-18	Paul Fenwick	<pjf@cpan.org>
	* Added fetch() function to provide a cleaner interface to fetching
	  quotes from a variety of sources.

	* Added tests for fetch() to the asx.t test script.


2000-04-16	Paul Fenwick	<pjf@cpan.org>
	* Added yahoo_europe test script.

	* Removed depreciated vanguard function.


2000-04-14	Paul Fenwick	<pjf@cpan.org>
	* Added TIAA-CREF testing script.

	* Added troweprice testing script.


2000-04-13	Paul Fenwick	<pjf@cpan.org>
	* Fidelity private functions renamed to indicate they are private.

	* Small optimisations in fidelity functions to avoid spurious warnings
	  and un-needed processing of non-useful lines.

	* Functions now quickly return undef when not passed a list of stocks.
	  Previously they would waste time looking up nothing.

	* Documentation additions and corrections.

	* Added test files (Use.t, asx.t, yahoo.t, fidelity.t)

	* Added experimental function (currency) to look-up conversion
	  rates between currencies.

	* Added an example script (currency-lookup.pl) to test said
	  currency conversion.


2000-04-10	Paul Fenwick	<pjf@cpan.org>
	* Changed Examples/chkshares.pl to print a pretty table.

	* Incorporated Cooper Vertz's patch to add high, low and net change
	  to quotes obtained from Yahoo!


2000-04-08	Paul Fenwick	<pjf@cpan.org>
	* Integrated TIAA-CREF changes from Brent Neal.

	* Changes to Makefile.PL to check dependancies, etc.

	* Updated Examples/Quote_example.pl to include TIAA-CREF examples.

	* CVSTAG: finance_quote_0_17


2000-04-06	Paul Fenwick	<pjf@cpan.org>
	* CVSTAG: finance_quote_0_16

	* Initial public release.

<|MERGE_RESOLUTION|>--- conflicted
+++ resolved
@@ -1,9 +1,6 @@
 {{$NEXT}}
-<<<<<<< HEAD
 	* Modified yahooJSON.pm module in order handle EU consent redirects better.
-=======
-	* TwelveData.pm - Added "last" to data being returned
->>>>>>> 4418a137
+  * TwelveData.pm - Added "last" to data being returned
 	* BorsaItaliana.pm - New module for Borsa Italiana, Italian traded bonds using ISIN
 	* YahooWeb.pm - Issue #377. Modified YahooWeb to account for changes from Yahoo.
 
