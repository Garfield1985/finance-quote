--- conflicted
+++ resolved
@@ -1,12 +1,9 @@
 {{$NEXT}}
-<<<<<<< HEAD
 	* Added Consorsbank module
-=======
 	* AlphaVantage.pm - Apply currency scaling (GBp -> GBP) when symbol
 	  had additional ".X" suffix - Issue #281
 	  Fixed check for "Information" JSON usually returned when daily API
 	  limit has been reached.
->>>>>>> 95702e1a
 	* YahooWeb.pm - Fixed incorrect pricing for single character symbols
 	  and changed URL to get trade date - Issues #314 #319
 	* Another fix to the URL in YahooJSON and CurrencyRates/YahooJSON - Issue #318
