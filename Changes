--- conflicted
+++ resolved
@@ -1,9 +1,6 @@
 {{$NEXT}}
-<<<<<<< HEAD
 	* Added ETFs search, more labels and EXCHANGE feature to Comdirect.pm - PR #478
-=======
 	* GoogleWeb - Add support for Hong Kong Exchange - PR #476
->>>>>>> 246f1a5c
 	* YahooJSON - Adjust other currency fields when data is returned in GBp, ZAc, or ILA.
 	* Added label wkn, ìsin, close, ask, bid, p_change, time to OnVista.pm
 	* Modified OnVista.pm to enable search by ISIN and WKN and search for ETFs
